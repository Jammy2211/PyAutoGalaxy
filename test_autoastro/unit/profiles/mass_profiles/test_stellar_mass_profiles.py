import numpy as np
import pytest

import autofit as af
import autoarray as aa
from autoarray.structures import grids
import autoastro as aast
import os

from scipy.special import wofz


@pytest.fixture(autouse=True)
def reset_config():
    """
    Use configuration from the default path. You may want to change this to set a specific path.
    """
    af.conf.instance = af.conf.default


grid = aa.grid_irregular.manual_1d([[1.0, 1.0], [2.0, 2.0], [3.0, 3.0], [2.0, 4.0]])


<<<<<<< HEAD
class TestEllipticalGaussian:
    def test__omega_from_grid_and_q(self):

        gaussian = aast.mp.EllipticalGaussian()

        omega = gaussian.omega_from_grid_and_q(
            grid_complex=np.array([[1.0j + 0.0]]), q=1
        )

        assert np.real(omega[0]) == pytest.approx(2.71828183, 1.0e-4)
        assert np.imag(omega[0]) == pytest.approx(-0.42758, 1.0e-4)

        omega = gaussian.omega_from_grid_and_q(
            grid_complex=np.array([[1.0j + 0.0]]), q=0.5
        )

        assert np.real(omega[0]) == pytest.approx(2.71828, 1.0e-4)
        assert np.imag(omega[0]) == pytest.approx(-0.012715, 1.0e-4)

        omega = gaussian.omega_from_grid_and_q(
            grid_complex=np.array([[1.0j + 0.5]]), q=0.8
        )

        assert np.real(omega[0]) == pytest.approx(1.18568, 1.0e-4)
        assert np.imag(omega[0]) == pytest.approx(-1.9643, 1.0e-4)

        omega = gaussian.omega_from_grid_and_q(
            grid_complex=np.array([[0.7j + 0.5]]), q=0.8
        )

        assert np.real(omega[0]) == pytest.approx(1.05562, 1.0e-4)
        assert np.imag(omega[0]) == pytest.approx(-1.12107, 1.0e-4)

        omega = gaussian.omega_from_grid_and_q(
            grid_complex=np.array([[1.0j + 0.5], [0.7j + 0.5]]), q=0.8
        )

        assert np.real(omega[0]) == pytest.approx(1.18568, 1.0e-4)
        assert np.imag(omega[0]) == pytest.approx(-1.9643, 1.0e-4)
        assert np.real(omega[1]) == pytest.approx(1.05562, 1.0e-4)
        assert np.imag(omega[1]) == pytest.approx(-1.12107, 1.0e-4)

    def test__sigma_from_grid(self):

        gaussian = aast.mp.EllipticalGaussian(axis_ratio=0.9, sigma=2.0)

        sigma = gaussian.sigma_from_grid(grid=aa.grid_irregular.manual_1d([[1.0, 0.0]]))

        assert np.real(sigma[0]) == pytest.approx(0.0, 1.0e-4)
        assert np.imag(sigma[0]) == pytest.approx(-0.086128, 1.0e-4)

        gaussian = aast.mp.EllipticalGaussian(axis_ratio=0.9, sigma=3.0)

        sigma = gaussian.sigma_from_grid(grid=aa.grid_irregular.manual_1d([[1.0, 0.0]]))

        assert np.real(sigma[0]) == pytest.approx(0.0, 1.0e-4)
        assert np.imag(sigma[0]) == pytest.approx(-0.059380, 1.0e-4)

        sigma = gaussian.sigma_from_grid(grid=aa.grid_irregular.manual_1d([[1.0, 0.5]]))

        assert np.real(sigma[0]) == pytest.approx(0.026596, 1.0e-4)
        assert np.imag(sigma[0]) == pytest.approx(-0.059033, 1.0e-4)

        gaussian = aast.mp.EllipticalGaussian(axis_ratio=0.8, sigma=3.0)

        sigma = gaussian.sigma_from_grid(grid=aa.grid_irregular.manual_1d([[1.0, 0.5]]))

        assert np.real(sigma[0]) == pytest.approx(0.0344443, 1.0e-4)
        assert np.imag(sigma[0]) == pytest.approx(-0.085903, 1.0e-4)

        sigma = gaussian.sigma_from_grid(
            grid=aa.grid_irregular.manual_1d([[0.3, 0.5], [0.3, 0.5]])
        )

        assert np.real(sigma[0]) == pytest.approx(0.03522, 1.0e-4)
        assert np.imag(sigma[0]) == pytest.approx(-0.026401, 1.0e-4)
        assert np.real(sigma[1]) == pytest.approx(0.03522, 1.0e-4)
        assert np.imag(sigma[1]) == pytest.approx(-0.026401, 1.0e-4)

    def test__deflections_correct_values(self):

        gaussian = aast.mp.EllipticalGaussian(
            centre=(0.0, 0.0),
            axis_ratio=0.9,
            intensity=1.0,
            sigma=3.0,
            mass_to_light_ratio=1.0,
        )

        deflections = gaussian.deflections_from_grid(
            grid=aa.grid_irregular.manual_1d([[1.0, 0.0]])
        )

        assert deflections[0, 0] == pytest.approx(0.85595, 1.0e-4)
        assert deflections[0, 1] == pytest.approx(0.0, 1.0e-4)

        gaussian = aast.mp.EllipticalGaussian(
            centre=(0.0, 0.0),
            axis_ratio=0.8,
            intensity=1.0,
            sigma=5.0,
            mass_to_light_ratio=1.0,
        )

        deflections = gaussian.deflections_from_grid(
            grid=aa.grid_irregular.manual_1d([[0.5, 0.2]])
        )

        assert deflections[0, 0] == pytest.approx(0.277765, 1.0e-4)
        assert deflections[0, 1] == pytest.approx(0.088903, 1.0e-4)

        gaussian = aast.mp.EllipticalGaussian(
            centre=(0.0, 0.0),
            axis_ratio=0.8,
            intensity=1.0,
            sigma=5.0,
            mass_to_light_ratio=2.0,
        )

        deflections = gaussian.deflections_from_grid(
            grid=aa.grid_irregular.manual_1d([[0.5, 0.2]])
        )

        assert deflections[0, 0] == pytest.approx(0.55553, 1.0e-4)
        assert deflections[0, 1] == pytest.approx(0.177806, 1.0e-4)

        gaussian = aast.mp.EllipticalGaussian(
            centre=(0.0, 0.0),
            axis_ratio=0.8,
            intensity=2.0,
            sigma=5.0,
            mass_to_light_ratio=1.0,
        )

        deflections = gaussian.deflections_from_grid(
            grid=aa.grid_irregular.manual_1d([[0.5, 0.2]])
        )

        assert deflections[0, 0] == pytest.approx(0.555531, 1.0e-4)
        assert deflections[0, 1] == pytest.approx(0.177806, 1.0e-4)

    def test__deflections_via_integrator_and_analytic_agree(self):

        gaussian = aast.mp.EllipticalGaussian(
            centre=(0.4, 0.2),
            axis_ratio=0.7,
            intensity=1.0,
            sigma=10.0,
            mass_to_light_ratio=1.0,
        )

        grid = aa.grid.uniform(shape_2d=(3, 3), pixel_scales=0.1, origin=(1.0, 1.0))

        deflections_via_analytic = gaussian.deflections_from_grid_via_analytic(
            grid=grid
        )
        deflections_via_integrator = gaussian.deflections_from_grid_via_integrator(
            grid=grid
        )

        assert deflections_via_analytic == pytest.approx(
            deflections_via_integrator, 1.0e-2
        )

        gaussian = aast.mp.EllipticalGaussian(
            centre=(-0.7, -0.4),
            axis_ratio=0.8,
            intensity=3.0,
            sigma=15.0,
            mass_to_light_ratio=7.0,
        )

        grid = aa.grid.uniform(shape_2d=(3, 3), pixel_scales=0.1, origin=(1.0, 1.0))

        deflections_via_analytic = gaussian.deflections_from_grid_via_analytic(
            grid=grid
        )
        deflections_via_integrator = gaussian.deflections_from_grid_via_integrator(
            grid=grid
        )

        assert deflections_via_analytic == pytest.approx(
            deflections_via_integrator, 1.0e-2
        )

    def test__deflections_via_grid__uses_integrator_if_analytic_fails_else_analytic(
        self
    ):

        gaussian = aast.mp.EllipticalGaussian(
            centre=(-0.7, -0.4),
            axis_ratio=0.8,
            intensity=3.0,
            sigma=5.0,
            mass_to_light_ratio=7.0,
        )

        deflections = gaussian.deflections_from_grid(
            grid=aa.grid_irregular.manual_1d([[-1.0, 0.0]])
        )
        deflections_via_analytic = gaussian.deflections_from_grid_via_analytic(
            grid=aa.grid_irregular.manual_1d([[-1.0, 0.0]])
        )
        deflections_via_integrator = gaussian.deflections_from_grid_via_integrator(
            grid=aa.grid_irregular.manual_1d([[-1.0, 0.0]])
        )

        assert deflections[0, 0] == deflections_via_analytic[0, 0]
        assert deflections[0, 1] == deflections_via_analytic[0, 1]
        assert deflections[0, 0] != deflections_via_integrator[0, 0]
        assert deflections[0, 1] != deflections_via_integrator[0, 1]

        gaussian = aast.mp.EllipticalGaussian(
            centre=(-0.0, -0.0),
            axis_ratio=0.2,
            intensity=3.0,
            sigma=0.1,
            mass_to_light_ratio=7.0,
        )

        pytest.warns(RuntimeWarning)
        deflections = gaussian.deflections_from_grid(
            grid=aa.grid_irregular.manual_1d([[-5.0, 0.0]])
        )
        deflections_via_analytic = gaussian.deflections_from_grid_via_analytic(
            grid=aa.grid_irregular.manual_1d([[-5.0, 0.0]])
        )
        deflections_via_integrator = gaussian.deflections_from_grid_via_integrator(
            grid=aa.grid_irregular.manual_1d([[-5.0, 0.0]])
        )

        assert deflections[0, 0] != deflections_via_analytic[0, 0]
        assert deflections[0, 1] != deflections_via_analytic[0, 1]
        # pytest wont raise the warning so these fail >_>.

    #   assert deflections[0, 0] == deflections_via_integrator[0, 0]
    #   assert deflections[0, 1] == deflections_via_integrator[0, 1]

    def test__intensity_as_radius__correct_value(self):
        gaussian = aast.mp.EllipticalGaussian(
            centre=(0.0, 0.0), axis_ratio=1.0, phi=0.0, intensity=1.0, sigma=1.0
        )
        assert gaussian.intensity_at_radius(grid_radii=1.0) == pytest.approx(
            0.24197, 1e-2
        )

        gaussian = aast.mp.EllipticalGaussian(
            centre=(0.0, 0.0), axis_ratio=1.0, phi=0.0, intensity=2.0, sigma=1.0
        )
        assert gaussian.intensity_at_radius(grid_radii=1.0) == pytest.approx(
            2.0 * 0.24197, 1e-2
        )

        gaussian = aast.mp.EllipticalGaussian(
            centre=(0.0, 0.0), axis_ratio=1.0, phi=0.0, intensity=1.0, sigma=2.0
        )
        assert gaussian.intensity_at_radius(grid_radii=1.0) == pytest.approx(
            0.1760, 1e-2
        )

        gaussian = aast.mp.EllipticalGaussian(
            centre=(0.0, 0.0), axis_ratio=1.0, phi=0.0, intensity=1.0, sigma=2.0
        )
        assert gaussian.intensity_at_radius(grid_radii=3.0) == pytest.approx(
            0.0647, 1e-2
        )

    def test__convergence_from_grid__correct_value(self):

        gaussian = aast.mp.EllipticalGaussian(
            centre=(0.0, 0.0),
            axis_ratio=0.9999,
            phi=0.0,
            intensity=1.0,
            sigma=1.0,
            mass_to_light_ratio=1.0,
        )
        assert gaussian.convergence_from_grid(
            grid=aa.grid_irregular.manual_1d([[0.0, 1.0]])
        ) == pytest.approx(0.24197, 1e-2)

        gaussian = aast.mp.EllipticalGaussian(
            centre=(0.0, 0.0),
            axis_ratio=0.9999,
            phi=0.0,
            intensity=1.0,
            sigma=1.0,
            mass_to_light_ratio=2.0,
        )
        assert gaussian.convergence_from_grid(
            grid=aa.grid_irregular.manual_1d([[0.0, 1.0]])
        ) == pytest.approx(2.0 * 0.24197, 1e-2)

        gaussian = aast.mp.EllipticalGaussian(
            centre=(0.0, 0.0),
            axis_ratio=0.9999,
            phi=0.0,
            intensity=2.0,
            sigma=1.0,
            mass_to_light_ratio=1.0,
        )
        assert gaussian.convergence_from_grid(
            grid=aa.grid_irregular.manual_1d([[0.0, 1.0]])
        ) == pytest.approx(2.0 * 0.24197, 1e-2)

        gaussian = aast.mp.EllipticalGaussian(
            centre=(0.0, 0.0),
            axis_ratio=0.5,
            phi=0.0,
            intensity=2.0,
            sigma=3.0,
            mass_to_light_ratio=4.0,
        )
        assert gaussian.convergence_from_grid(
            grid=aa.grid_irregular.manual_1d([[0.0, 1.0]])
        ) == pytest.approx(1.03470, 1e-2)


class TestSersic(object):
=======
class TestSersic:
>>>>>>> 88eb0565
    def test__constructor_and_units(self):
        sersic = aast.mp.EllipticalSersic(
            centre=(1.0, 2.0),
            axis_ratio=0.5,
            phi=45.0,
            intensity=1.0,
            effective_radius=0.6,
            sersic_index=4.0,
            mass_to_light_ratio=10.0,
        )

        assert sersic.centre == (1.0, 2.0)
        assert isinstance(sersic.centre[0], aast.dim.Length)
        assert isinstance(sersic.centre[1], aast.dim.Length)
        assert sersic.centre[0].unit == "arcsec"
        assert sersic.centre[1].unit == "arcsec"

        assert sersic.axis_ratio == 0.5
        assert isinstance(sersic.axis_ratio, float)

        assert sersic.phi == 45.0
        assert isinstance(sersic.phi, float)

        assert sersic.intensity == 1.0
        assert isinstance(sersic.intensity, aast.dim.Luminosity)
        assert sersic.intensity.unit == "eps"

        assert sersic.effective_radius == 0.6
        assert isinstance(sersic.effective_radius, aast.dim.Length)
        assert sersic.effective_radius.unit_length == "arcsec"

        assert sersic.sersic_index == 4.0
        assert isinstance(sersic.sersic_index, float)

        assert sersic.mass_to_light_ratio == 10.0
        assert isinstance(sersic.mass_to_light_ratio, aast.dim.MassOverLuminosity)
        assert sersic.mass_to_light_ratio.unit == "angular / eps"

        assert sersic.sersic_constant == pytest.approx(7.66925, 1e-3)
        assert sersic.elliptical_effective_radius == 0.6 / np.sqrt(0.5)

        sersic = aast.mp.EllipticalSersic(
            centre=(1.0, 2.0),
            intensity=1.0,
            effective_radius=0.6,
            sersic_index=4.0,
            mass_to_light_ratio=10.0,
        )

        assert sersic.centre == (1.0, 2.0)
        assert isinstance(sersic.centre[0], aast.dim.Length)
        assert isinstance(sersic.centre[1], aast.dim.Length)
        assert sersic.centre[0].unit == "arcsec"
        assert sersic.centre[1].unit == "arcsec"

        assert sersic.axis_ratio == 1.0
        assert isinstance(sersic.axis_ratio, float)

        assert sersic.phi == 0.0
        assert isinstance(sersic.phi, float)

        assert sersic.intensity == 1.0
        assert isinstance(sersic.intensity, aast.dim.Luminosity)
        assert sersic.intensity.unit == "eps"

        assert sersic.effective_radius == 0.6
        assert isinstance(sersic.effective_radius, aast.dim.Length)
        assert sersic.effective_radius.unit_length == "arcsec"

        assert sersic.sersic_index == 4.0
        assert isinstance(sersic.sersic_index, float)

        assert sersic.mass_to_light_ratio == 10.0
        assert isinstance(sersic.mass_to_light_ratio, aast.dim.MassOverLuminosity)
        assert sersic.mass_to_light_ratio.unit == "angular / eps"

        assert sersic.sersic_constant == pytest.approx(7.66925, 1e-3)
        assert sersic.elliptical_effective_radius == 0.6

    def test__convergence_correct_values(self):
        sersic = aast.mp.EllipticalSersic(
            centre=(0.0, 0.0),
            intensity=3.0,
            effective_radius=2.0,
            sersic_index=2.0,
            mass_to_light_ratio=1.0,
        )
        assert sersic.convergence_from_grid(
            grid=aa.grid_irregular.manual_1d([[0.0, 1.5]])
        ) == pytest.approx(4.90657319276, 1e-3)

        sersic = aast.mp.EllipticalSersic(
            centre=(0.0, 0.0),
            intensity=6.0,
            effective_radius=2.0,
            sersic_index=2.0,
            mass_to_light_ratio=1.0,
        )
        assert sersic.convergence_from_grid(
            grid=aa.grid_irregular.manual_1d([[0.0, 1.5]])
        ) == pytest.approx(2.0 * 4.90657319276, 1e-3)

        sersic = aast.mp.EllipticalSersic(
            centre=(0.0, 0.0),
            intensity=3.0,
            effective_radius=2.0,
            sersic_index=2.0,
            mass_to_light_ratio=2.0,
        )
        assert sersic.convergence_from_grid(
            grid=aa.grid_irregular.manual_1d([[0.0, 1.5]])
        ) == pytest.approx(2.0 * 4.90657319276, 1e-3)

        sersic = aast.mp.EllipticalSersic(
            centre=(0.0, 0.0),
            axis_ratio=0.5,
            phi=0.0,
            intensity=3.0,
            effective_radius=2.0,
            sersic_index=2.0,
            mass_to_light_ratio=1.0,
        )
        assert sersic.convergence_from_grid(grid=aa.coordinates([[(1.0, 0.0)]]))[0][
            0
        ] == pytest.approx(5.38066670129, 1e-3)

    def test__deflections_correct_values(self):
        sersic = aast.mp.EllipticalSersic(
            centre=(-0.4, -0.2),
            axis_ratio=0.8,
            phi=110.0,
            intensity=5.0,
            effective_radius=0.2,
            sersic_index=2.0,
            mass_to_light_ratio=1.0,
        )
        deflections = sersic.deflections_from_grid(
            grid=aa.grid_irregular.manual_1d([[0.1625, 0.1625]])
        )
        assert deflections[0, 0] == pytest.approx(1.1446, 1e-3)
        assert deflections[0, 1] == pytest.approx(0.79374, 1e-3)

        sersic = aast.mp.EllipticalSersic(
            centre=(-0.4, -0.2),
            axis_ratio=0.8,
            phi=110.0,
            intensity=5.0,
            effective_radius=0.2,
            sersic_index=2.0,
            mass_to_light_ratio=1.0,
        )
        deflections = sersic.deflections_from_grid(
            grid=aa.coordinates([[(0.1625, 0.1625), (0.1625, 0.1625)]])
        )
        assert deflections[0][0][0] == pytest.approx(1.1446, 1e-3)
        assert deflections[0][0][1] == pytest.approx(0.79374, 1e-3)
        assert deflections[0][1][0] == pytest.approx(1.1446, 1e-3)
        assert deflections[0][1][1] == pytest.approx(0.79374, 1e-3)

    def test__surfce_density__change_geometry(self):
        sersic_0 = aast.mp.EllipticalSersic(centre=(0.0, 0.0))
        sersic_1 = aast.mp.EllipticalSersic(centre=(1.0, 1.0))
        assert sersic_0.convergence_from_grid(
            grid=aa.grid_irregular.manual_1d([[1.0, 1.0]])
        ) == sersic_1.convergence_from_grid(
            grid=aa.grid_irregular.manual_1d([[0.0, 0.0]])
        )

        sersic_0 = aast.mp.EllipticalSersic(centre=(0.0, 0.0))
        sersic_1 = aast.mp.EllipticalSersic(centre=(0.0, 0.0))
        assert sersic_0.convergence_from_grid(
            grid=aa.grid_irregular.manual_1d([[1.0, 0.0]])
        ) == sersic_1.convergence_from_grid(
            grid=aa.grid_irregular.manual_1d([[0.0, 1.0]])
        )

        sersic_0 = aast.mp.EllipticalSersic(centre=(0.0, 0.0), axis_ratio=0.8, phi=0.0)
        sersic_1 = aast.mp.EllipticalSersic(centre=(0.0, 0.0), axis_ratio=0.8, phi=90.0)
        assert sersic_0.convergence_from_grid(
            grid=aa.grid_irregular.manual_1d([[1.0, 0.0]])
        ) == sersic_1.convergence_from_grid(
            grid=aa.grid_irregular.manual_1d([[0.0, 1.0]])
        )

    def test__deflections__change_geometry(self):
        sersic_0 = aast.mp.EllipticalSersic(centre=(0.0, 0.0))
        sersic_1 = aast.mp.EllipticalSersic(centre=(1.0, 1.0))
        deflections_0 = sersic_0.deflections_from_grid(
            grid=aa.grid_irregular.manual_1d([[1.0, 1.0]])
        )
        deflections_1 = sersic_1.deflections_from_grid(
            grid=aa.grid_irregular.manual_1d([[0.0, 0.0]])
        )
        assert deflections_0[0, 0] == pytest.approx(-deflections_1[0, 0], 1e-5)
        assert deflections_0[0, 1] == pytest.approx(-deflections_1[0, 1], 1e-5)

        sersic_0 = aast.mp.EllipticalSersic(centre=(0.0, 0.0))
        sersic_1 = aast.mp.EllipticalSersic(centre=(0.0, 0.0))
        deflections_0 = sersic_0.deflections_from_grid(
            grid=aa.grid_irregular.manual_1d([[1.0, 0.0]])
        )
        deflections_1 = sersic_1.deflections_from_grid(
            grid=aa.grid_irregular.manual_1d([[0.0, 1.0]])
        )
        assert deflections_0[0, 0] == pytest.approx(deflections_1[0, 1], 1e-5)
        assert deflections_0[0, 1] == pytest.approx(deflections_1[0, 0], 1e-5)

        sersic_0 = aast.mp.EllipticalSersic(centre=(0.0, 0.0), axis_ratio=0.8, phi=0.0)
        sersic_1 = aast.mp.EllipticalSersic(centre=(0.0, 0.0), axis_ratio=0.8, phi=90.0)
        deflections_0 = sersic_0.deflections_from_grid(
            grid=aa.grid_irregular.manual_1d([[1.0, 0.0]])
        )
        deflections_1 = sersic_1.deflections_from_grid(
            grid=aa.grid_irregular.manual_1d([[0.0, 1.0]])
        )
        assert deflections_0[0, 0] == pytest.approx(deflections_1[0, 1], 1e-5)
        assert deflections_0[0, 1] == pytest.approx(deflections_1[0, 0], 1e-5)

    def test__spherical_and_elliptical_identical(self):
        elliptical = aast.mp.EllipticalSersic(
            centre=(0.0, 0.0),
            axis_ratio=1.0,
            phi=0.0,
            intensity=1.0,
            effective_radius=1.0,
            sersic_index=4.0,
            mass_to_light_ratio=1.0,
        )

        spherical = aast.mp.EllipticalSersic(
            centre=(0.0, 0.0),
            intensity=1.0,
            effective_radius=1.0,
            sersic_index=4.0,
            mass_to_light_ratio=1.0,
        )

        assert (
            elliptical.convergence_from_grid(grid=grid)
            == spherical.convergence_from_grid(grid=grid)
        ).all()
        # assert elliptical.potential_from_grid(grid=grid) == spherical.potential_from_grid(grid=grid)
        np.testing.assert_almost_equal(
            elliptical.deflections_from_grid(grid=grid),
            spherical.deflections_from_grid(grid=grid),
        )

    def test__deflections_of_elliptical_profile__use_interpolate_and_cache_decorators(
        self
    ):
        sersic = aast.mp.EllipticalSersic(
            centre=(-0.7, 0.5),
            axis_ratio=0.8,
            phi=110.0,
            intensity=5.0,
            effective_radius=0.2,
            sersic_index=2.0,
            mass_to_light_ratio=1.0,
        )

        mask = np.array(
            [
                [True, True, True, True, True],
                [True, False, False, False, True],
                [True, False, True, False, True],
                [True, False, False, False, True],
                [True, True, True, True, True],
            ]
        )

        mask = aa.mask.manual(mask, pixel_scales=(1.0, 1.0), sub_size=1)

        grid = aa.masked.grid.from_mask(mask=mask)

        regular_with_interp = grid.new_grid_with_interpolator(
            pixel_scale_interpolation_grid=0.5
        )
        interp_deflections = sersic.deflections_from_grid(grid=regular_with_interp)

        interpolator = grids.Interpolator.from_mask_grid_and_pixel_scale_interpolation_grids(
            mask=mask, grid=grid, pixel_scale_interpolation_grid=0.5
        )

        interp_deflections_values = sersic.deflections_from_grid(
            grid=interpolator.interp_grid
        )

        interp_deflections_manual_y = interpolator.interpolated_values_from_values(
            values=interp_deflections_values[:, 0]
        )
        interp_deflections_manual_x = interpolator.interpolated_values_from_values(
            values=interp_deflections_values[:, 1]
        )

        assert (interp_deflections_manual_y == interp_deflections[:, 0]).all()
        assert (interp_deflections_manual_x == interp_deflections[:, 1]).all()

    def test__deflections_of_spherical_profile__use_interpolate_and_cache_decorators(
        self
    ):
        sersic = aast.mp.EllipticalSersic(
            centre=(-0.7, 0.5),
            intensity=5.0,
            effective_radius=0.2,
            sersic_index=2.0,
            mass_to_light_ratio=1.0,
        )

        mask = np.array(
            [
                [True, True, True, True, True],
                [True, False, False, False, True],
                [True, False, True, False, True],
                [True, False, False, False, True],
                [True, True, True, True, True],
            ]
        )

        mask = aa.mask.manual(mask, pixel_scales=(1.0, 1.0), sub_size=1)

        grid = aa.masked.grid.from_mask(mask=mask)

        regular_with_interp = grid.new_grid_with_interpolator(
            pixel_scale_interpolation_grid=0.5
        )
        interp_deflections = sersic.deflections_from_grid(grid=regular_with_interp)

        interpolator = grids.Interpolator.from_mask_grid_and_pixel_scale_interpolation_grids(
            mask=mask, grid=grid, pixel_scale_interpolation_grid=0.5
        )

        interp_deflections_values = sersic.deflections_from_grid(
            grid=interpolator.interp_grid
        )

        interp_deflections_manual_y = interpolator.interpolated_values_from_values(
            values=interp_deflections_values[:, 0]
        )
        interp_deflections_manual_x = interpolator.interpolated_values_from_values(
            values=interp_deflections_values[:, 1]
        )

        assert (interp_deflections_manual_y == interp_deflections[:, 0]).all()
        assert (interp_deflections_manual_x == interp_deflections[:, 1]).all()

    def test__outputs_are_autoarrays(self):
        grid = aa.grid.uniform(shape_2d=(2, 2), pixel_scales=1.0, sub_size=1)

        sersic = aast.mp.EllipticalSersic()

        convergence = sersic.convergence_from_grid(grid=grid)

        assert convergence.shape_2d == (2, 2)

        # potential = sersic.potential_from_grid(
        #     grid=grid)
        #
        # assert potential.shape == (2, 2)

        deflections = sersic.deflections_from_grid(grid=grid)

        assert deflections.shape_2d == (2, 2)

        sersic = aast.mp.EllipticalSersic()

        convergence = sersic.convergence_from_grid(grid=grid)

        assert convergence.shape_2d == (2, 2)

        # potential = sersic.potential_from_grid(
        #     grid=grid)
        #
        # assert potential.shape == (2, 2)

        deflections = sersic.deflections_from_grid(grid=grid)

        assert deflections.shape_2d == (2, 2)


class TestExponential:
    def test__constructor_and_units(self):
        exponential = aast.mp.EllipticalExponential(
            centre=(1.0, 2.0),
            axis_ratio=0.5,
            phi=45.0,
            intensity=1.0,
            effective_radius=0.6,
            mass_to_light_ratio=10.0,
        )

        assert exponential.centre == (1.0, 2.0)
        assert isinstance(exponential.centre[0], aast.dim.Length)
        assert isinstance(exponential.centre[1], aast.dim.Length)
        assert exponential.centre[0].unit == "arcsec"
        assert exponential.centre[1].unit == "arcsec"

        assert exponential.axis_ratio == 0.5
        assert isinstance(exponential.axis_ratio, float)

        assert exponential.phi == 45.0
        assert isinstance(exponential.phi, float)

        assert exponential.intensity == 1.0
        assert isinstance(exponential.intensity, aast.dim.Luminosity)
        assert exponential.intensity.unit == "eps"

        assert exponential.effective_radius == 0.6
        assert isinstance(exponential.effective_radius, aast.dim.Length)
        assert exponential.effective_radius.unit_length == "arcsec"

        assert exponential.sersic_index == 1.0
        assert isinstance(exponential.sersic_index, float)

        assert exponential.mass_to_light_ratio == 10.0
        assert isinstance(exponential.mass_to_light_ratio, aast.dim.MassOverLuminosity)
        assert exponential.mass_to_light_ratio.unit == "angular / eps"

        assert exponential.sersic_constant == pytest.approx(1.67838, 1e-3)
        assert exponential.elliptical_effective_radius == 0.6 / np.sqrt(0.5)

        exponential = aast.mp.EllipticalExponential(
            centre=(1.0, 2.0),
            intensity=1.0,
            effective_radius=0.6,
            mass_to_light_ratio=10.0,
        )

        assert exponential.centre == (1.0, 2.0)
        assert isinstance(exponential.centre[0], aast.dim.Length)
        assert isinstance(exponential.centre[1], aast.dim.Length)
        assert exponential.centre[0].unit == "arcsec"
        assert exponential.centre[1].unit == "arcsec"

        assert exponential.axis_ratio == 1.0
        assert isinstance(exponential.axis_ratio, float)

        assert exponential.phi == 0.0
        assert isinstance(exponential.phi, float)

        assert exponential.intensity == 1.0
        assert isinstance(exponential.intensity, aast.dim.Luminosity)
        assert exponential.intensity.unit == "eps"

        assert exponential.effective_radius == 0.6
        assert isinstance(exponential.effective_radius, aast.dim.Length)
        assert exponential.effective_radius.unit_length == "arcsec"

        assert exponential.sersic_index == 1.0
        assert isinstance(exponential.sersic_index, float)

        assert exponential.mass_to_light_ratio == 10.0
        assert isinstance(exponential.mass_to_light_ratio, aast.dim.MassOverLuminosity)
        assert exponential.mass_to_light_ratio.unit == "angular / eps"

        assert exponential.sersic_constant == pytest.approx(1.67838, 1e-3)
        assert exponential.elliptical_effective_radius == 0.6

    def test__convergence_correct_values(self):
        exponential = aast.mp.EllipticalExponential(
            axis_ratio=0.5,
            phi=0.0,
            intensity=3.0,
            effective_radius=2.0,
            mass_to_light_ratio=1.0,
        )
        assert exponential.convergence_from_grid(
            grid=aa.grid_irregular.manual_1d([[1.0, 0.0]])
        ) == pytest.approx(4.9047, 1e-3)

        exponential = aast.mp.EllipticalExponential(
            axis_ratio=0.5,
            phi=90.0,
            intensity=2.0,
            effective_radius=3.0,
            mass_to_light_ratio=1.0,
        )
        assert exponential.convergence_from_grid(
            grid=aa.grid_irregular.manual_1d([[0.0, 1.0]])
        ) == pytest.approx(4.8566, 1e-3)

        exponential = aast.mp.EllipticalExponential(
            axis_ratio=0.5,
            phi=90.0,
            intensity=4.0,
            effective_radius=3.0,
            mass_to_light_ratio=1.0,
        )
        assert exponential.convergence_from_grid(
            grid=aa.grid_irregular.manual_1d([[0.0, 1.0]])
        ) == pytest.approx(2.0 * 4.8566, 1e-3)

        exponential = aast.mp.EllipticalExponential(
            axis_ratio=0.5,
            phi=90.0,
            intensity=2.0,
            effective_radius=3.0,
            mass_to_light_ratio=2.0,
        )
        assert exponential.convergence_from_grid(
            grid=aa.grid_irregular.manual_1d([[0.0, 1.0]])
        ) == pytest.approx(2.0 * 4.8566, 1e-3)

        exponential = aast.mp.EllipticalExponential(
            axis_ratio=0.5,
            phi=90.0,
            intensity=2.0,
            effective_radius=3.0,
            mass_to_light_ratio=1.0,
        )
        assert exponential.convergence_from_grid(grid=aa.coordinates([[(0.0, 1.0)]]))[
            0
        ][0] == pytest.approx(4.8566, 1e-3)

    def test__deflections_correct_values(self):
        exponential = aast.mp.EllipticalExponential(
            centre=(-0.4, -0.2),
            axis_ratio=0.8,
            phi=110.0,
            intensity=5.0,
            effective_radius=0.2,
            mass_to_light_ratio=1.0,
        )
        deflections = exponential.deflections_from_grid(
            grid=aa.grid_irregular.manual_1d([[0.1625, 0.1625]])
        )
        assert deflections[0, 0] == pytest.approx(0.90493, 1e-3)
        assert deflections[0, 1] == pytest.approx(0.62569, 1e-3)

        exponential = aast.mp.EllipticalExponential(
            centre=(-0.4, -0.2),
            axis_ratio=0.8,
            phi=110.0,
            intensity=5.0,
            effective_radius=0.2,
            mass_to_light_ratio=1.0,
        )
        deflections = exponential.deflections_from_grid(
            grid=aa.coordinates([[(0.1625, 0.1625)]])
        )
        assert deflections[0][0][0] == pytest.approx(0.90493, 1e-3)
        assert deflections[0][0][1] == pytest.approx(0.62569, 1e-3)

    def test__spherical_and_elliptical_identical(self):
        elliptical = aast.mp.EllipticalExponential(
            centre=(0.0, 0.0),
            axis_ratio=1.0,
            phi=0.0,
            intensity=1.0,
            effective_radius=1.0,
            mass_to_light_ratio=1.0,
        )

        spherical = aast.mp.EllipticalExponential(
            centre=(0.0, 0.0),
            intensity=1.0,
            effective_radius=1.0,
            mass_to_light_ratio=1.0,
        )

        assert (
            elliptical.convergence_from_grid(grid=grid)
            == spherical.convergence_from_grid(grid=grid)
        ).all()
        # assert elliptical.potential_from_grid(grid=grid) == spherical.potential_from_grid(grid=grid)
        np.testing.assert_almost_equal(
            elliptical.deflections_from_grid(grid=grid),
            spherical.deflections_from_grid(grid=grid),
        )

    def test__deflections_of_elliptical_profile__use_interpolate_and_cache_decorators(
        self
    ):
        exponential = aast.mp.EllipticalExponential(
            centre=(-0.7, 0.5),
            axis_ratio=0.8,
            phi=110.0,
            intensity=5.0,
            effective_radius=0.2,
            mass_to_light_ratio=1.0,
        )

        mask = np.array(
            [
                [True, True, True, True, True],
                [True, False, False, False, True],
                [True, False, True, False, True],
                [True, False, False, False, True],
                [True, True, True, True, True],
            ]
        )

        mask = aa.mask.manual(mask, pixel_scales=(1.0, 1.0), sub_size=1)

        grid = aa.masked.grid.from_mask(mask=mask)

        regular_with_interp = grid.new_grid_with_interpolator(
            pixel_scale_interpolation_grid=0.5
        )
        interp_deflections = exponential.deflections_from_grid(grid=regular_with_interp)

        interpolator = grids.Interpolator.from_mask_grid_and_pixel_scale_interpolation_grids(
            mask=mask, grid=grid, pixel_scale_interpolation_grid=0.5
        )

        interp_deflections_values = exponential.deflections_from_grid(
            grid=interpolator.interp_grid
        )

        interp_deflections_manual_y = interpolator.interpolated_values_from_values(
            values=interp_deflections_values[:, 0]
        )
        interp_deflections_manual_x = interpolator.interpolated_values_from_values(
            values=interp_deflections_values[:, 1]
        )

        assert (interp_deflections_manual_y == interp_deflections[:, 0]).all()
        assert (interp_deflections_manual_x == interp_deflections[:, 1]).all()

    def test__deflections_of_spherical_profile__use_interpolate_and_cache_decorators(
        self
    ):
        exponential = aast.mp.EllipticalExponential(
            centre=(-0.7, 0.5),
            intensity=5.0,
            effective_radius=0.2,
            mass_to_light_ratio=1.0,
        )

        mask = np.array(
            [
                [True, True, True, True, True],
                [True, False, False, False, True],
                [True, False, True, False, True],
                [True, False, False, False, True],
                [True, True, True, True, True],
            ]
        )

        mask = aa.mask.manual(mask, pixel_scales=(1.0, 1.0), sub_size=1)

        grid = aa.masked.grid.from_mask(mask=mask)

        regular_with_interp = grid.new_grid_with_interpolator(
            pixel_scale_interpolation_grid=0.5
        )
        interp_deflections = exponential.deflections_from_grid(grid=regular_with_interp)

        interpolator = grids.Interpolator.from_mask_grid_and_pixel_scale_interpolation_grids(
            mask=mask, grid=grid, pixel_scale_interpolation_grid=0.5
        )

        interp_deflections_values = exponential.deflections_from_grid(
            grid=interpolator.interp_grid
        )

        interp_deflections_manual_y = interpolator.interpolated_values_from_values(
            values=interp_deflections_values[:, 0]
        )
        interp_deflections_manual_x = interpolator.interpolated_values_from_values(
            values=interp_deflections_values[:, 1]
        )

        assert (interp_deflections_manual_y == interp_deflections[:, 0]).all()
        assert (interp_deflections_manual_x == interp_deflections[:, 1]).all()

    def test__outputs_are_autoarrays(self):
        grid = aa.grid.uniform(shape_2d=(2, 2), pixel_scales=1.0, sub_size=1)

        exponential = aast.mp.EllipticalExponential()

        convergence = exponential.convergence_from_grid(grid=grid)

        assert convergence.shape_2d == (2, 2)

        # potential = exponential.potential_from_grid(
        #     grid=grid)
        #
        # assert potential.shape == (2, 2)

        deflections = exponential.deflections_from_grid(grid=grid)

        assert deflections.shape_2d == (2, 2)

        exponential = aast.mp.EllipticalExponential()

        convergence = exponential.convergence_from_grid(grid=grid)

        assert convergence.shape_2d == (2, 2)

        # potential = exponential.potential_from_grid(
        #     grid=grid)
        #
        # assert potential.shape == (2, 2)

        deflections = exponential.deflections_from_grid(grid=grid)

        assert deflections.shape_2d == (2, 2)


class TestDevVaucouleurs:
    def test__constructor_and_units(self):
        dev_vaucouleurs = aast.mp.EllipticalDevVaucouleurs(
            centre=(1.0, 2.0),
            axis_ratio=0.5,
            phi=45.0,
            intensity=1.0,
            effective_radius=0.6,
            mass_to_light_ratio=10.0,
        )

        assert dev_vaucouleurs.centre == (1.0, 2.0)
        assert isinstance(dev_vaucouleurs.centre[0], aast.dim.Length)
        assert isinstance(dev_vaucouleurs.centre[1], aast.dim.Length)
        assert dev_vaucouleurs.centre[0].unit == "arcsec"
        assert dev_vaucouleurs.centre[1].unit == "arcsec"

        assert dev_vaucouleurs.axis_ratio == 0.5
        assert isinstance(dev_vaucouleurs.axis_ratio, float)

        assert dev_vaucouleurs.phi == 45.0
        assert isinstance(dev_vaucouleurs.phi, float)

        assert dev_vaucouleurs.intensity == 1.0
        assert isinstance(dev_vaucouleurs.intensity, aast.dim.Luminosity)
        assert dev_vaucouleurs.intensity.unit == "eps"

        assert dev_vaucouleurs.effective_radius == 0.6
        assert isinstance(dev_vaucouleurs.effective_radius, aast.dim.Length)
        assert dev_vaucouleurs.effective_radius.unit_length == "arcsec"

        assert dev_vaucouleurs.sersic_index == 4.0
        assert isinstance(dev_vaucouleurs.sersic_index, float)

        assert dev_vaucouleurs.mass_to_light_ratio == 10.0
        assert isinstance(
            dev_vaucouleurs.mass_to_light_ratio, aast.dim.MassOverLuminosity
        )
        assert dev_vaucouleurs.mass_to_light_ratio.unit == "angular / eps"

        assert dev_vaucouleurs.sersic_constant == pytest.approx(7.66924, 1e-3)
        assert dev_vaucouleurs.elliptical_effective_radius == 0.6 / np.sqrt(0.5)

        dev_vaucouleurs = aast.mp.EllipticalDevVaucouleurs(
            centre=(1.0, 2.0),
            intensity=1.0,
            effective_radius=0.6,
            mass_to_light_ratio=10.0,
        )

        assert dev_vaucouleurs.centre == (1.0, 2.0)
        assert isinstance(dev_vaucouleurs.centre[0], aast.dim.Length)
        assert isinstance(dev_vaucouleurs.centre[1], aast.dim.Length)
        assert dev_vaucouleurs.centre[0].unit == "arcsec"
        assert dev_vaucouleurs.centre[1].unit == "arcsec"

        assert dev_vaucouleurs.axis_ratio == 1.0
        assert isinstance(dev_vaucouleurs.axis_ratio, float)

        assert dev_vaucouleurs.phi == 0.0
        assert isinstance(dev_vaucouleurs.phi, float)

        assert dev_vaucouleurs.intensity == 1.0
        assert isinstance(dev_vaucouleurs.intensity, aast.dim.Luminosity)
        assert dev_vaucouleurs.intensity.unit == "eps"

        assert dev_vaucouleurs.effective_radius == 0.6
        assert isinstance(dev_vaucouleurs.effective_radius, aast.dim.Length)
        assert dev_vaucouleurs.effective_radius.unit_length == "arcsec"

        assert dev_vaucouleurs.sersic_index == 4.0
        assert isinstance(dev_vaucouleurs.sersic_index, float)

        assert dev_vaucouleurs.mass_to_light_ratio == 10.0
        assert isinstance(
            dev_vaucouleurs.mass_to_light_ratio, aast.dim.MassOverLuminosity
        )
        assert dev_vaucouleurs.mass_to_light_ratio.unit == "angular / eps"

        assert dev_vaucouleurs.sersic_constant == pytest.approx(7.66924, 1e-3)
        assert dev_vaucouleurs.elliptical_effective_radius == 0.6

    def test__convergence_correct_values(self):
        dev = aast.mp.EllipticalDevVaucouleurs(
            axis_ratio=0.5,
            phi=0.0,
            intensity=3.0,
            effective_radius=2.0,
            mass_to_light_ratio=1.0,
        )
        assert dev.convergence_from_grid(
            grid=aa.grid_irregular.manual_1d([[1.0, 0.0]])
        ) == pytest.approx(5.6697, 1e-3)

        dev = aast.mp.EllipticalDevVaucouleurs(
            axis_ratio=0.5,
            phi=90.0,
            intensity=2.0,
            effective_radius=3.0,
            mass_to_light_ratio=1.0,
        )
        assert dev.convergence_from_grid(
            grid=aa.grid_irregular.manual_1d([[0.0, 1.0]])
        ) == pytest.approx(7.4455, 1e-3)

        dev = aast.mp.EllipticalDevVaucouleurs(
            axis_ratio=0.5,
            phi=90.0,
            intensity=4.0,
            effective_radius=3.0,
            mass_to_light_ratio=1.0,
        )
        assert dev.convergence_from_grid(
            grid=aa.grid_irregular.manual_1d([[0.0, 1.0]])
        ) == pytest.approx(2.0 * 7.4455, 1e-3)

        dev = aast.mp.EllipticalDevVaucouleurs(
            axis_ratio=0.5,
            phi=90.0,
            intensity=2.0,
            effective_radius=3.0,
            mass_to_light_ratio=2.0,
        )
        assert dev.convergence_from_grid(
            grid=aa.grid_irregular.manual_1d([[0.0, 1.0]])
        ) == pytest.approx(2.0 * 7.4455, 1e-3)

        sersic = aast.mp.EllipticalDevVaucouleurs(
            centre=(0.0, 0.0),
            intensity=1.0,
            effective_radius=0.6,
            mass_to_light_ratio=1.0,
        )
        assert sersic.convergence_from_grid(grid=aa.coordinates([[(0.0, 1.0)]]))[0][
            0
        ] == pytest.approx(0.351797, 1e-3)

    def test__deflections_correct_values(self):
        dev = aast.mp.EllipticalDevVaucouleurs(
            centre=(0.4, 0.2),
            axis_ratio=0.9,
            phi=10.0,
            intensity=2.0,
            effective_radius=0.8,
            mass_to_light_ratio=3.0,
        )
        deflections = dev.deflections_from_grid(
            grid=aa.coordinates([[(0.1625, 0.1625)]])
        )
        assert deflections[0][0][0] == pytest.approx(-24.528, 1e-3)
        assert deflections[0][0][1] == pytest.approx(-3.37605, 1e-3)

    def test__spherical_and_elliptical_identical(self):
        elliptical = aast.mp.EllipticalDevVaucouleurs(
            centre=(0.0, 0.0),
            axis_ratio=1.0,
            phi=0.0,
            intensity=1.0,
            effective_radius=1.0,
            mass_to_light_ratio=1.0,
        )

        spherical = aast.mp.EllipticalDevVaucouleurs(
            centre=(0.0, 0.0),
            intensity=1.0,
            effective_radius=1.0,
            mass_to_light_ratio=1.0,
        )

        assert (
            elliptical.convergence_from_grid(grid=grid)
            == spherical.convergence_from_grid(grid=grid)
        ).all()
        # assert elliptical.potential_from_grid(grid=grid) == spherical.potential_from_grid(grid=grid)

        np.testing.assert_almost_equal(
            elliptical.deflections_from_grid(grid=grid),
            spherical.deflections_from_grid(grid=grid),
        )

    def test__deflections_of_elliptical_profile__use_interpolate_and_cache_decorators(
        self
    ):
        dev = aast.mp.EllipticalDevVaucouleurs(
            centre=(-0.7, 0.5),
            axis_ratio=0.8,
            phi=110.0,
            intensity=5.0,
            effective_radius=0.2,
            mass_to_light_ratio=1.0,
        )

        mask = np.array(
            [
                [True, True, True, True, True],
                [True, False, False, False, True],
                [True, False, True, False, True],
                [True, False, False, False, True],
                [True, True, True, True, True],
            ]
        )

        mask = aa.mask.manual(mask, pixel_scales=(1.0, 1.0), sub_size=1)

        grid = aa.masked.grid.from_mask(mask=mask)

        regular_with_interp = grid.new_grid_with_interpolator(
            pixel_scale_interpolation_grid=0.5
        )
        interp_deflections = dev.deflections_from_grid(grid=regular_with_interp)

        interpolator = grids.Interpolator.from_mask_grid_and_pixel_scale_interpolation_grids(
            mask=mask, grid=grid, pixel_scale_interpolation_grid=0.5
        )

        interp_deflections_values = dev.deflections_from_grid(
            grid=interpolator.interp_grid
        )

        interp_deflections_manual_y = interpolator.interpolated_values_from_values(
            values=interp_deflections_values[:, 0]
        )
        interp_deflections_manual_x = interpolator.interpolated_values_from_values(
            values=interp_deflections_values[:, 1]
        )

        assert (interp_deflections_manual_y == interp_deflections[:, 0]).all()
        assert (interp_deflections_manual_x == interp_deflections[:, 1]).all()

    def test__deflections_of_spherical_profile__use_interpolate_and_cache_decorators(
        self
    ):
        dev = aast.mp.EllipticalDevVaucouleurs(
            centre=(-0.7, 0.5),
            intensity=5.0,
            effective_radius=0.2,
            mass_to_light_ratio=1.0,
        )

        mask = np.array(
            [
                [True, True, True, True, True],
                [True, False, False, False, True],
                [True, False, True, False, True],
                [True, False, False, False, True],
                [True, True, True, True, True],
            ]
        )

        mask = aa.mask.manual(mask, pixel_scales=(1.0, 1.0), sub_size=1)

        grid = aa.masked.grid.from_mask(mask=mask)

        regular_with_interp = grid.new_grid_with_interpolator(
            pixel_scale_interpolation_grid=0.5
        )
        interp_deflections = dev.deflections_from_grid(grid=regular_with_interp)

        interpolator = grids.Interpolator.from_mask_grid_and_pixel_scale_interpolation_grids(
            mask=mask, grid=grid, pixel_scale_interpolation_grid=0.5
        )

        interp_deflections_values = dev.deflections_from_grid(
            grid=interpolator.interp_grid
        )

        interp_deflections_manual_y = interpolator.interpolated_values_from_values(
            values=interp_deflections_values[:, 0]
        )
        interp_deflections_manual_x = interpolator.interpolated_values_from_values(
            values=interp_deflections_values[:, 1]
        )

        assert (interp_deflections_manual_y == interp_deflections[:, 0]).all()
        assert (interp_deflections_manual_x == interp_deflections[:, 1]).all()

    def test__outputs_are_autoarrays(self):
        grid = aa.grid.uniform(shape_2d=(2, 2), pixel_scales=1.0, sub_size=1)

        dev_vaucouleurs = aast.mp.EllipticalDevVaucouleurs()

        convergence = dev_vaucouleurs.convergence_from_grid(grid=grid)

        assert convergence.shape_2d == (2, 2)

        # potential = dev_vaucouleurs.potential_from_grid(
        #     grid=grid)
        #
        # assert potential.shape == (2, 2)

        deflections = dev_vaucouleurs.deflections_from_grid(grid=grid)

        assert deflections.shape_2d == (2, 2)

        dev_vaucouleurs = aast.mp.EllipticalDevVaucouleurs()

        convergence = dev_vaucouleurs.convergence_from_grid(grid=grid)

        assert convergence.shape_2d == (2, 2)

        # potential = dev_vaucouleurs.potential_from_grid(
        #     grid=grid)
        #
        # assert potential.shape == (2, 2)

        deflections = dev_vaucouleurs.deflections_from_grid(grid=grid)

        assert deflections.shape_2d == (2, 2)


class TestSersicMassRadialGradient:
    def test__constructor_and_units(self):
        sersic = aast.mp.EllipticalSersicRadialGradient(
            centre=(1.0, 2.0),
            axis_ratio=0.5,
            phi=45.0,
            intensity=1.0,
            effective_radius=0.6,
            sersic_index=4.0,
            mass_to_light_ratio=10.0,
            mass_to_light_gradient=-1.0,
        )

        assert sersic.centre == (1.0, 2.0)
        assert isinstance(sersic.centre[0], aast.dim.Length)
        assert isinstance(sersic.centre[1], aast.dim.Length)
        assert sersic.centre[0].unit == "arcsec"
        assert sersic.centre[1].unit == "arcsec"

        assert sersic.axis_ratio == 0.5
        assert isinstance(sersic.axis_ratio, float)

        assert sersic.phi == 45.0
        assert isinstance(sersic.phi, float)

        assert sersic.intensity == 1.0
        assert isinstance(sersic.intensity, aast.dim.Luminosity)
        assert sersic.intensity.unit == "eps"

        assert sersic.effective_radius == 0.6
        assert isinstance(sersic.effective_radius, aast.dim.Length)
        assert sersic.effective_radius.unit_length == "arcsec"

        assert sersic.sersic_index == 4.0
        assert isinstance(sersic.sersic_index, float)

        assert sersic.mass_to_light_ratio == 10.0
        assert isinstance(sersic.mass_to_light_ratio, aast.dim.MassOverLuminosity)
        assert sersic.mass_to_light_ratio.unit == "angular / eps"

        assert sersic.mass_to_light_gradient == -1.0
        assert isinstance(sersic.mass_to_light_gradient, float)

        assert sersic.sersic_constant == pytest.approx(7.66925, 1e-3)
        assert sersic.elliptical_effective_radius == 0.6 / np.sqrt(0.5)

        sersic = aast.mp.EllipticalSersicRadialGradient(
            centre=(1.0, 2.0),
            intensity=1.0,
            effective_radius=0.6,
            sersic_index=4.0,
            mass_to_light_ratio=10.0,
            mass_to_light_gradient=-1.0,
        )

        assert sersic.centre == (1.0, 2.0)
        assert isinstance(sersic.centre[0], aast.dim.Length)
        assert isinstance(sersic.centre[1], aast.dim.Length)
        assert sersic.centre[0].unit == "arcsec"
        assert sersic.centre[1].unit == "arcsec"

        assert sersic.axis_ratio == 1.0
        assert isinstance(sersic.axis_ratio, float)

        assert sersic.phi == 0.0
        assert isinstance(sersic.phi, float)

        assert sersic.intensity == 1.0
        assert isinstance(sersic.intensity, aast.dim.Luminosity)
        assert sersic.intensity.unit == "eps"

        assert sersic.effective_radius == 0.6
        assert isinstance(sersic.effective_radius, aast.dim.Length)
        assert sersic.effective_radius.unit_length == "arcsec"

        assert sersic.sersic_index == 4.0
        assert isinstance(sersic.sersic_index, float)

        assert sersic.mass_to_light_ratio == 10.0
        assert isinstance(sersic.mass_to_light_ratio, aast.dim.MassOverLuminosity)
        assert sersic.mass_to_light_ratio.unit == "angular / eps"

        assert sersic.mass_to_light_gradient == -1.0
        assert isinstance(sersic.mass_to_light_gradient, float)

        assert sersic.sersic_constant == pytest.approx(7.66925, 1e-3)
        assert sersic.elliptical_effective_radius == 0.6

    def test__convergence_correct_values(self):
        # ((axis_ratio*radius/effective_radius)**-mass_to_light_gradient) = (1/0.6)**-1.0 = 0.6
        sersic = aast.mp.EllipticalSersicRadialGradient(
            centre=(0.0, 0.0),
            axis_ratio=1.0,
            phi=0.0,
            intensity=1.0,
            effective_radius=0.6,
            sersic_index=4.0,
            mass_to_light_ratio=1.0,
            mass_to_light_gradient=1.0,
        )
        assert sersic.convergence_from_grid(
            grid=aa.grid_irregular.manual_1d([[0.0, 1.0]])
        ) == pytest.approx(0.6 * 0.351797, 1e-3)

        # ((axis_ratio*radius/effective_radius)**-mass_to_light_gradient) = (1.5/2.0)**1.0 = 0.75
        sersic = aast.mp.EllipticalSersicRadialGradient(
            axis_ratio=1.0,
            phi=0.0,
            intensity=3.0,
            effective_radius=2.0,
            sersic_index=2.0,
            mass_to_light_ratio=1.0,
            mass_to_light_gradient=-1.0,
        )
        assert sersic.convergence_from_grid(
            grid=aa.grid_irregular.manual_1d([[1.5, 0.0]])
        ) == pytest.approx(0.75 * 4.90657319276, 1e-3)

        sersic = aast.mp.EllipticalSersicRadialGradient(
            axis_ratio=1.0,
            phi=0.0,
            intensity=6.0,
            effective_radius=2.0,
            sersic_index=2.0,
            mass_to_light_ratio=1.0,
            mass_to_light_gradient=-1.0,
        )
        assert sersic.convergence_from_grid(
            grid=aa.grid_irregular.manual_1d([[1.5, 0.0]])
        ) == pytest.approx(2.0 * 0.75 * 4.90657319276, 1e-3)

        sersic = aast.mp.EllipticalSersicRadialGradient(
            axis_ratio=1.0,
            phi=0.0,
            intensity=3.0,
            effective_radius=2.0,
            sersic_index=2.0,
            mass_to_light_ratio=2.0,
            mass_to_light_gradient=-1.0,
        )
        assert sersic.convergence_from_grid(
            grid=aa.grid_irregular.manual_1d([[1.5, 0.0]])
        ) == pytest.approx(2.0 * 0.75 * 4.90657319276, 1e-3)

        # ((axis_ratio*radius/effective_radius)**-mass_to_light_gradient) = ((0.5*1.41)/2.0)**-1.0 = 2.836
        sersic = aast.mp.EllipticalSersicRadialGradient(
            axis_ratio=0.5,
            phi=0.0,
            intensity=3.0,
            effective_radius=2.0,
            sersic_index=2.0,
            mass_to_light_ratio=1.0,
            mass_to_light_gradient=1.0,
        )
        assert sersic.convergence_from_grid(grid=aa.coordinates([[(1.0, 0.0)]]))[0][
            0
        ] == pytest.approx(2.836879 * 5.38066670129, abs=2e-01)

    def test__deflections_correct_values(self):
        sersic = aast.mp.EllipticalSersicRadialGradient(
            centre=(-0.4, -0.2),
            axis_ratio=0.8,
            phi=110.0,
            intensity=5.0,
            effective_radius=0.2,
            sersic_index=2.0,
            mass_to_light_ratio=1.0,
            mass_to_light_gradient=1.0,
        )
        deflections = sersic.deflections_from_grid(
            grid=aa.grid_irregular.manual_1d([[0.1625, 0.1625]])
        )
        assert deflections[0, 0] == pytest.approx(3.60324873535244, 1e-3)
        assert deflections[0, 1] == pytest.approx(2.3638898009652, 1e-3)

        sersic = aast.mp.EllipticalSersicRadialGradient(
            centre=(-0.4, -0.2),
            axis_ratio=0.8,
            phi=110.0,
            intensity=5.0,
            effective_radius=0.2,
            sersic_index=2.0,
            mass_to_light_ratio=1.0,
            mass_to_light_gradient=-1.0,
        )
        deflections = sersic.deflections_from_grid(
            grid=aa.coordinates([[(0.1625, 0.1625)]])
        )
        assert deflections[0][0][0] == pytest.approx(0.97806399756448, 1e-3)
        assert deflections[0][0][1] == pytest.approx(0.725459334118341, 1e-3)

    def test__compare_to_sersic(self):
        sersic = aast.mp.EllipticalSersicRadialGradient(
            centre=(-0.4, -0.2),
            axis_ratio=0.8,
            phi=110.0,
            intensity=5.0,
            effective_radius=0.2,
            sersic_index=1.0,
            mass_to_light_ratio=1.0,
            mass_to_light_gradient=0.0,
        )
        sersic_deflections = sersic.deflections_from_grid(
            grid=aa.grid_irregular.manual_1d([[0.1625, 0.1625]])
        )

        exponential = aast.mp.EllipticalExponential(
            centre=(-0.4, -0.2),
            axis_ratio=0.8,
            phi=110.0,
            intensity=5.0,
            effective_radius=0.2,
            mass_to_light_ratio=1.0,
        )
        exponential_deflections = exponential.deflections_from_grid(
            grid=aa.grid_irregular.manual_1d([[0.1625, 0.1625]])
        )

        assert (
            sersic_deflections[0, 0]
            == exponential_deflections[0, 0]
            == pytest.approx(0.90493, 1e-3)
        )
        assert (
            sersic_deflections[0, 1]
            == exponential_deflections[0, 1]
            == pytest.approx(0.62569, 1e-3)
        )

        sersic = aast.mp.EllipticalSersicRadialGradient(
            centre=(0.4, 0.2),
            axis_ratio=0.9,
            phi=10.0,
            intensity=2.0,
            effective_radius=0.8,
            sersic_index=4.0,
            mass_to_light_ratio=3.0,
            mass_to_light_gradient=0.0,
        )
        sersic_deflections = sersic.deflections_from_grid(
            grid=aa.grid_irregular.manual_1d([[0.1625, 0.1625]])
        )

        dev = aast.mp.EllipticalDevVaucouleurs(
            centre=(0.4, 0.2),
            axis_ratio=0.9,
            phi=10.0,
            intensity=2.0,
            effective_radius=0.8,
            mass_to_light_ratio=3.0,
        )

        dev_deflections = dev.deflections_from_grid(
            grid=aa.grid_irregular.manual_1d([[0.1625, 0.1625]])
        )

        assert (
            sersic_deflections[0, 0]
            == dev_deflections[0, 0]
            == pytest.approx(-24.528, 1e-3)
        )
        assert (
            sersic_deflections[0, 1]
            == dev_deflections[0, 1]
            == pytest.approx(-3.37605, 1e-3)
        )

        sersic_grad = aast.mp.EllipticalSersicRadialGradient(
            centre=(-0.4, -0.2),
            axis_ratio=0.8,
            phi=110.0,
            intensity=5.0,
            effective_radius=0.2,
            sersic_index=2.0,
            mass_to_light_ratio=1.0,
            mass_to_light_gradient=0.0,
        )
        sersic_grad_deflections = sersic_grad.deflections_from_grid(
            grid=aa.grid_irregular.manual_1d([[0.1625, 0.1625]])
        )

        sersic = aast.mp.EllipticalSersic(
            centre=(-0.4, -0.2),
            axis_ratio=0.8,
            phi=110.0,
            intensity=5.0,
            effective_radius=0.2,
            sersic_index=2.0,
            mass_to_light_ratio=1.0,
        )
        sersic_deflections = sersic.deflections_from_grid(
            grid=aa.grid_irregular.manual_1d([[0.1625, 0.1625]])
        )

        assert (
            sersic_grad_deflections[0, 0]
            == sersic_deflections[0, 0]
            == pytest.approx(1.1446, 1e-3)
        )
        assert (
            sersic_grad_deflections[0, 1]
            == sersic_deflections[0, 1]
            == pytest.approx(0.79374, 1e-3)
        )

    def test__spherical_and_elliptical_identical(self):
        elliptical = aast.mp.EllipticalSersicRadialGradient(
            centre=(0.0, 0.0),
            axis_ratio=1.0,
            phi=0.0,
            intensity=1.0,
            effective_radius=1.0,
            sersic_index=4.0,
            mass_to_light_ratio=1.0,
            mass_to_light_gradient=1.0,
        )
        spherical = aast.mp.EllipticalSersicRadialGradient(
            centre=(0.0, 0.0),
            intensity=1.0,
            effective_radius=1.0,
            sersic_index=4.0,
            mass_to_light_ratio=1.0,
            mass_to_light_gradient=1.0,
        )
        assert (
            elliptical.convergence_from_grid(grid=grid)
            == spherical.convergence_from_grid(grid=grid)
        ).all()
        # assert elliptical.potential_from_grid(grid=grid) == spherical.potential_from_grid(grid=grid)
        assert (
            elliptical.deflections_from_grid(grid=grid)
            == spherical.deflections_from_grid(grid=grid)
        ).all()

    def test__deflections_of_elliptical_profile__use_interpolate_and_cache_decorators(
        self
    ):
        sersic = aast.mp.EllipticalSersicRadialGradient(
            centre=(-0.7, 0.5),
            axis_ratio=0.8,
            phi=110.0,
            intensity=5.0,
            effective_radius=0.2,
            sersic_index=2.0,
            mass_to_light_ratio=1.0,
            mass_to_light_gradient=1.5,
        )

        mask = np.array(
            [
                [True, True, True, True, True],
                [True, False, False, False, True],
                [True, False, True, False, True],
                [True, False, False, False, True],
                [True, True, True, True, True],
            ]
        )

        mask = aa.mask.manual(mask, pixel_scales=(1.0, 1.0), sub_size=1)

        grid = aa.masked.grid.from_mask(mask=mask)

        regular_with_interp = grid.new_grid_with_interpolator(
            pixel_scale_interpolation_grid=0.5
        )
        interp_deflections = sersic.deflections_from_grid(grid=regular_with_interp)

        interpolator = grids.Interpolator.from_mask_grid_and_pixel_scale_interpolation_grids(
            mask=mask, grid=grid, pixel_scale_interpolation_grid=0.5
        )

        interp_deflections_values = sersic.deflections_from_grid(
            grid=interpolator.interp_grid
        )

        interp_deflections_manual_y = interpolator.interpolated_values_from_values(
            values=interp_deflections_values[:, 0]
        )
        interp_deflections_manual_x = interpolator.interpolated_values_from_values(
            values=interp_deflections_values[:, 1]
        )

        assert (interp_deflections_manual_y == interp_deflections[:, 0]).all()
        assert (interp_deflections_manual_x == interp_deflections[:, 1]).all()

    def test__deflections_of_spherical_profile__use_interpolate_and_cache_decorators(
        self
    ):
        sersic = aast.mp.EllipticalSersicRadialGradient(
            centre=(-0.7, 0.5),
            intensity=5.0,
            effective_radius=0.2,
            sersic_index=2.0,
            mass_to_light_ratio=1.0,
            mass_to_light_gradient=1.5,
        )

        mask = np.array(
            [
                [True, True, True, True, True],
                [True, False, False, False, True],
                [True, False, True, False, True],
                [True, False, False, False, True],
                [True, True, True, True, True],
            ]
        )

        mask = aa.mask.manual(mask, pixel_scales=(1.0, 1.0), sub_size=1)

        grid = aa.masked.grid.from_mask(mask=mask)

        regular_with_interp = grid.new_grid_with_interpolator(
            pixel_scale_interpolation_grid=0.5
        )
        interp_deflections = sersic.deflections_from_grid(grid=regular_with_interp)

        interpolator = grids.Interpolator.from_mask_grid_and_pixel_scale_interpolation_grids(
            mask=mask, grid=grid, pixel_scale_interpolation_grid=0.5
        )

        interp_deflections_values = sersic.deflections_from_grid(
            grid=interpolator.interp_grid
        )

        interp_deflections_manual_y = interpolator.interpolated_values_from_values(
            values=interp_deflections_values[:, 0]
        )
        interp_deflections_manual_x = interpolator.interpolated_values_from_values(
            values=interp_deflections_values[:, 1]
        )

        assert (interp_deflections_manual_y == interp_deflections[:, 0]).all()
        assert (interp_deflections_manual_x == interp_deflections[:, 1]).all()

    def test__outputs_are_autoarrays(self):
        grid = aa.grid.uniform(shape_2d=(2, 2), pixel_scales=1.0, sub_size=1)

        sersic = aast.mp.EllipticalSersicRadialGradient()

        convergence = sersic.convergence_from_grid(grid=grid)

        assert convergence.shape_2d == (2, 2)

        # potential = sersic.potential_from_grid(
        #     grid=grid)
        #
        # assert potential.shape == (2, 2)

        deflections = sersic.deflections_from_grid(grid=grid)

        assert deflections.shape_2d == (2, 2)

        sersic = aast.mp.EllipticalSersicRadialGradient()

        convergence = sersic.convergence_from_grid(grid=grid)

        assert convergence.shape_2d == (2, 2)

        # potential = sersic.potential_from_grid(
        #     grid=grid)
        #
        # assert potential.shape == (2, 2)

        deflections = sersic.deflections_from_grid(grid=grid)

        assert deflections.shape_2d == (2, 2)<|MERGE_RESOLUTION|>--- conflicted
+++ resolved
@@ -21,7 +21,6 @@
 grid = aa.grid_irregular.manual_1d([[1.0, 1.0], [2.0, 2.0], [3.0, 3.0], [2.0, 4.0]])
 
 
-<<<<<<< HEAD
 class TestEllipticalGaussian:
     def test__omega_from_grid_and_q(self):
 
@@ -340,10 +339,7 @@
         ) == pytest.approx(1.03470, 1e-2)
 
 
-class TestSersic(object):
-=======
 class TestSersic:
->>>>>>> 88eb0565
     def test__constructor_and_units(self):
         sersic = aast.mp.EllipticalSersic(
             centre=(1.0, 2.0),
