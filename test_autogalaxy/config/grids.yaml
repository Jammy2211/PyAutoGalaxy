<<<<<<< HEAD
interpolate:
  convergence_2d_from:
    Isothermal: false
    IsothermalSph: true
  deflections_yx_2d_from:
    Isothermal: false
    IsothermalSph: true
  image_2d_from:
    sersic: false
    sersicSph: true
  potential_2d_from:
    Isothermal: false
    IsothermalSph: true
# Certain light and mass profile calculations become ill defined at (0.0, 0.0) or close to this value. This can lead
# to numerical issues in the calculation of the profile, for example a np.nan may arise, crashing the code. 
  
# To avoid this, we set a minimum value for the radial coordinate of the profile. If the radial coordinate is below 
# this value, it is rounded up to this value. This ensures that the profile cannot receive a radial coordinate of 0.0.

# For example, if an input grid coordinate has a radial coordinate of 1e-12, for most profiles this will be rounded up
# to radial_minimum=1e-08. This is a small enough value that it should not impact the results of the profile calculation.

radial_minimum:
  radial_minimum:
    MockGridRadialMinimum: 2.5
    MockIsothermal: 0.0001
    MockIsothermalSph: 0.03
    Chameleon: 0.0001
    ChameleonSph: 0.0001
    DevVaucouleurs: 0.0001
    DevVaucouleursSph: 0.0001
    ExponentialGradient: 0.0001
    ElsonFreeFall: 0.0001
    ElsonFreeFallSph: 0.0001
    Exponential: 0.0001
    ExponentialCore: 0.0001
    ExponentialCoreSph: 0.0001
    ExponentialSph: 0.0001
    ExternalShear: 0.0001
    Gaussian: 0.0001
    GaussianSph: 0.0001
    gNFW: 0.0001
    gNFWMCRLudlow: 0.0001
    gNFWSph: 0.0001
    Isothermal: 0.0001
    IsothermalCore: 0.0001
    IsothermalCoreSph: 0.0001
    IsothermalSph: 0.0001
    MassSheet: 0.0001
    Moffat: 0.0001
    MoffatSph: 0.0001
    NFW: 0.0001
    NFWMCRDuffySph: 0.0001
    NFWMCRLudlow: 0.0001
    NFWMCRLudlowSph: 0.0001
    NFWMCRScatterLudlow: 0.0001
    NFWMCRScatterLudlowSph: 0.0001
    NFWSph: 0.0001
    NFWTruncatedMCRDuffySph: 0.0001
    NFWTruncatedMCRLudlowSph: 0.0001
    NFWTruncatedMCRScatterLudlowSph: 0.0001
    NFWTruncatedSph: 0.0001
    PointMass: 0.0001
    PowerLaw: 0.0001
    PowerLawBroken: 0.0001
    PowerLawBrokenSph: 0.0001
    PowerLawCore: 0.0001
    PowerLawCoreSph: 0.0001
    PowerLawSph: 0.0001
    Sersic: 0.0001
    SersicCore: 0.0001
    SersicCoreSph: 0.0001
    SersicGradient: 0.0001
    SersicSph: 0.0001
    ExponentialGradientSph: 0.0001
    SersicGradientSph: 0.0001
    EllProfile: 0.0001
    SersicAdaptTest: 0.0001


# Over sampling is an important numerical technique, whereby light profiles images are evaluated on a higher resolution
# grid than the image data to ensure the calculation is accurate.

# By default, a user does not specify the over sampling factor, and a default over sampling scheme is used for each
# profile. This scheme first goes to the centre of the profile, and computes circles with certain radial values
# (e.g. radii). It then assigns an over sampling `sub_size` to each circle, where the central circles have the highest
# over sampling factor and the outer circles have the lowest.

# The size of the circles that are appropriate for determining the over sampling factor are dependent on the resolution
# of the grid. For a high resolution grid (e.g. low pixel scale), a smaller circle central circle is necessary to
# over sample the profile accurately. The config file below therefore specifies the "radial factors" used for
# automatically determining the over sampling factors for each profile, which is the factor the pixel scale is multiplied
# by to determine the circle size.

# The config entry below defines the default over sampling factor for each profile, where:

# radial_factor_list: The factors that are multiplied by the pixel scale to determine the circle size that is used.
# sub_size_list: The over sampling factor that is used for each circle size.

# For the default entries below, oversampling of degree 32 x 32 is used within a circle of radius 3.01 x pixel scale,
# 4 x 4 within a circle of radius 10.01 x pixel scale and 2 x 2 for all pixels outside of this radius.

over_sampling:
  radial_factor_list:
    Chameleon: [1.0]
    ChameleonSph: [1.0]
    DevVaucouleurs: [1.0]
    DevVaucouleursSph: [1.0]
    dPIE: [1.0]
    dPIESph: [1.0]
    ExponentialRadialGradient: [1.0]
    ExponentialRadialGradientSph: [1.0]
    ElsonFreeFall: [1.0]
    ElsonFreeFallSph: [1.0]
    Exponential: [1.0]
    ExponentialCore: [1.0]
    ExponentialCoreSph: [1.0]
    ExponentialSph: [1.0]
    ExternalShear: [1.0]
    Gaussian: [1.0]
    GaussianSph: [1.0]
    gNFW: [1.0]
    gNFWMCRLudlow: [1.0]
    gNFWVirialMassConcSph: [1.0]
    gNFWSph: [1.0]
    Isothermal: [1.0]
    IsothermalCore: [1.0]
    IsothermalCoreSph: [1.0]
    IsothermalSph: [1.0]
    MassSheet: [1.0]
    Moffat: [1.0]
    MoffatSph: [1.0]
    PowerLawMultipole: [1.0]
    NFW: [1.0]
    NFWMCRDuffySph: [1.0]
    NFWMCRLudlow: [1.0]
    NFWMCRLudlowSph: [1.0]
    NFWMCRScatterLudlow: [1.0]
    NFWMCRScatterLudlowSph: [1.0]
    NFWVirialMassConcSph: [1.0]
    NFWSph: [1.0]
    NFWTruncatedMCRDuffySph: [1.0]
    NFWTruncatedMCRLudlowSph: [1.0]
    NFWTruncatedMCRScatterLudlowSph: [1.0]
    NFWTruncatedSph: [1.0]
    PointMass: [1.0]
    PowerLaw: [1.0]
    PowerLawBroken: [1.0]
    PowerLawBrokenSph: [1.0]
    PowerLawCore: [1.0]
    PowerLawCoreSph: [1.0]
    PowerLawSph: [1.0]
    Sersic: [1.0]
    SersicCore: [1.0]
    SersicCoreSph: [1.0]
    SersicRadialGradient: [1.0]
    SersicSph: [1.0]
    SersicRadialGradientSph: [1.0]
    ShapeletCartesianSph: [1.0]
    ShapeletCartesian: [1.0]
    ShapeletPolarSph: [1.0]
    ShapeletPolar: [1.0]
    ShapeletExponentialSph: [1.0]
    ShapeletExponential: [1.0]
    SMBH: [1.0]
    SMBHBinary: [1.0]
    EllProfile: [1.0]
    SersicAdaptTest: [0.1]
  sub_size_list:
    Chameleon: [1, 1]
    ChameleonSph: [1, 1]
    DevVaucouleurs: [1, 1]
    DevVaucouleursSph: [1, 1]
    dPIE: [1, 1]
    dPIESph: [1, 1]
    ExponentialRadialGradient: [1, 1]
    ExponentialRadialGradientSph: [1, 1]
    ElsonFreeFall: [1, 1]
    ElsonFreeFallSph: [1, 1]
    Exponential: [1, 1]
    ExponentialCore: [1, 1]
    ExponentialCoreSph: [1, 1]
    ExponentialSph: [1, 1]
    ExternalShear: [1, 1]
    Gaussian: [1, 1]
    GaussianSph: [1, 1]
    gNFW: [1, 1]
    gNFWMCRLudlow: [1, 1]
    gNFWVirialMassConcSph: [1, 1]
    gNFWSph: [1, 1]
    Isothermal: [1, 1]
    IsothermalCore: [1, 1]
    IsothermalCoreSph: [1, 1]
    IsothermalSph: [1, 1]
    MassSheet: [1, 1]
    Moffat: [1, 1]
    MoffatSph: [1, 1]
    PowerLawMultipole: [1, 1]
    NFW: [1, 1]
    NFWMCRDuffySph: [1, 1]
    NFWMCRLudlow: [1, 1]
    NFWMCRLudlowSph: [1, 1]
    NFWMCRScatterLudlow: [1, 1]
    NFWMCRScatterLudlowSph: [1, 1]
    NFWVirialMassConcSph : [1, 1]
    NFWSph: [1, 1]
    NFWTruncatedMCRDuffySph: [1, 1]
    NFWTruncatedMCRLudlowSph: [1, 1]
    NFWTruncatedMCRScatterLudlowSph: [1, 1]
    NFWTruncatedSph: [1, 1]
    PointMass: [1, 1]
    PowerLaw: [1, 1]
    PowerLawBroken: [1, 1]
    PowerLawBrokenSph: [1, 1]
    PowerLawCore: [1, 1]
    PowerLawCoreSph: [1, 1]
    PowerLawSph: [1, 1]
    Sersic: [1, 1]
    SersicCore: [1, 1]
    SersicCoreSph: [1, 1]
    SersicRadialGradient: [1, 1]
    SersicSph: [1, 1]
    SersicRadialGradientSph: [1, 1]
    ShapeletCartesianSph: [1, 1]
    ShapeletCartesian: [1, 1]
    ShapeletPolarSph: [1, 1]
    ShapeletPolar: [1, 1]
    ShapeletExponentialSph: [1, 1]
    ShapeletExponential: [1, 1]
    SMBH: [1, 1]
    SMBHBinary: [1, 1]
    EllProfile: [1, 1]
    SersicAdaptTest: [8, 1]
=======
interpolate:
  convergence_2d_from:
    Isothermal: false
    IsothermalSph: true
  deflections_yx_2d_from:
    Isothermal: false
    IsothermalSph: true
  image_2d_from:
    sersic: false
    sersicSph: true
  potential_2d_from:
    Isothermal: false
    IsothermalSph: true
# Certain light and mass profile calculations become ill defined at (0.0, 0.0) or close to this value. This can lead
# to numerical issues in the calculation of the profile, for example a np.nan may arise, crashing the code. 
  
# To avoid this, we set a minimum value for the radial coordinate of the profile. If the radial coordinate is below 
# this value, it is rounded up to this value. This ensures that the profile cannot receive a radial coordinate of 0.0.

# For example, if an input grid coordinate has a radial coordinate of 1e-12, for most profiles this will be rounded up
# to radial_minimum=1e-08. This is a small enough value that it should not impact the results of the profile calculation.

radial_minimum:
  radial_minimum:
    MockGridRadialMinimum: 2.5
    MockIsothermal: 0.0001
    MockIsothermalSph: 0.03
    Chameleon: 0.0001
    ChameleonSph: 0.0001
    DevVaucouleurs: 0.0001
    DevVaucouleursSph: 0.0001
    ExponentialGradient: 0.0001
    ElsonFreeFall: 0.0001
    ElsonFreeFallSph: 0.0001
    Exponential: 0.0001
    ExponentialCore: 0.0001
    ExponentialCoreSph: 0.0001
    ExponentialSph: 0.0001
    ExternalShear: 0.0001
    Gaussian: 0.0001
    GaussianSph: 0.0001
    gNFW: 0.0001
    gNFWMCRLudlow: 0.0001
    gNFWSph: 0.0001
    Isothermal: 0.0001
    IsothermalCore: 0.0001
    IsothermalCoreSph: 0.0001
    IsothermalSph: 0.0001
    MassSheet: 0.0001
    Moffat: 0.0001
    MoffatSph: 0.0001
    NFW: 0.0001
    NFWMCRDuffySph: 0.0001
    NFWMCRLudlow: 0.0001
    NFWMCRLudlowSph: 0.0001
    NFWMCRScatterLudlow: 0.0001
    NFWMCRScatterLudlowSph: 0.0001
    NFWSph: 0.0001
    NFWTruncatedMCRDuffySph: 0.0001
    NFWTruncatedMCRLudlowSph: 0.0001
    NFWTruncatedMCRScatterLudlowSph: 0.0001
    NFWTruncatedSph: 0.0001
    PointMass: 0.0001
    PowerLaw: 0.0001
    PowerLawBroken: 0.0001
    PowerLawBrokenSph: 0.0001
    PowerLawCore: 0.0001
    PowerLawCoreSph: 0.0001
    PowerLawSph: 0.0001
    Sersic: 0.0001
    SersicCore: 0.0001
    SersicCoreSph: 0.0001
    SersicGradient: 0.0001
    SersicSph: 0.0001
    ExponentialGradientSph: 0.0001
    SersicGradientSph: 0.0001
    EllProfile: 0.0001
    SersicAdaptTest: 0.0001
>>>>>>> df9f9017
<|MERGE_RESOLUTION|>--- conflicted
+++ resolved
@@ -1,314 +1,78 @@
-<<<<<<< HEAD
-interpolate:
-  convergence_2d_from:
-    Isothermal: false
-    IsothermalSph: true
-  deflections_yx_2d_from:
-    Isothermal: false
-    IsothermalSph: true
-  image_2d_from:
-    sersic: false
-    sersicSph: true
-  potential_2d_from:
-    Isothermal: false
-    IsothermalSph: true
-# Certain light and mass profile calculations become ill defined at (0.0, 0.0) or close to this value. This can lead
-# to numerical issues in the calculation of the profile, for example a np.nan may arise, crashing the code. 
-  
-# To avoid this, we set a minimum value for the radial coordinate of the profile. If the radial coordinate is below 
-# this value, it is rounded up to this value. This ensures that the profile cannot receive a radial coordinate of 0.0.
-
-# For example, if an input grid coordinate has a radial coordinate of 1e-12, for most profiles this will be rounded up
-# to radial_minimum=1e-08. This is a small enough value that it should not impact the results of the profile calculation.
-
-radial_minimum:
-  radial_minimum:
-    MockGridRadialMinimum: 2.5
-    MockIsothermal: 0.0001
-    MockIsothermalSph: 0.03
-    Chameleon: 0.0001
-    ChameleonSph: 0.0001
-    DevVaucouleurs: 0.0001
-    DevVaucouleursSph: 0.0001
-    ExponentialGradient: 0.0001
-    ElsonFreeFall: 0.0001
-    ElsonFreeFallSph: 0.0001
-    Exponential: 0.0001
-    ExponentialCore: 0.0001
-    ExponentialCoreSph: 0.0001
-    ExponentialSph: 0.0001
-    ExternalShear: 0.0001
-    Gaussian: 0.0001
-    GaussianSph: 0.0001
-    gNFW: 0.0001
-    gNFWMCRLudlow: 0.0001
-    gNFWSph: 0.0001
-    Isothermal: 0.0001
-    IsothermalCore: 0.0001
-    IsothermalCoreSph: 0.0001
-    IsothermalSph: 0.0001
-    MassSheet: 0.0001
-    Moffat: 0.0001
-    MoffatSph: 0.0001
-    NFW: 0.0001
-    NFWMCRDuffySph: 0.0001
-    NFWMCRLudlow: 0.0001
-    NFWMCRLudlowSph: 0.0001
-    NFWMCRScatterLudlow: 0.0001
-    NFWMCRScatterLudlowSph: 0.0001
-    NFWSph: 0.0001
-    NFWTruncatedMCRDuffySph: 0.0001
-    NFWTruncatedMCRLudlowSph: 0.0001
-    NFWTruncatedMCRScatterLudlowSph: 0.0001
-    NFWTruncatedSph: 0.0001
-    PointMass: 0.0001
-    PowerLaw: 0.0001
-    PowerLawBroken: 0.0001
-    PowerLawBrokenSph: 0.0001
-    PowerLawCore: 0.0001
-    PowerLawCoreSph: 0.0001
-    PowerLawSph: 0.0001
-    Sersic: 0.0001
-    SersicCore: 0.0001
-    SersicCoreSph: 0.0001
-    SersicGradient: 0.0001
-    SersicSph: 0.0001
-    ExponentialGradientSph: 0.0001
-    SersicGradientSph: 0.0001
-    EllProfile: 0.0001
-    SersicAdaptTest: 0.0001
-
-
-# Over sampling is an important numerical technique, whereby light profiles images are evaluated on a higher resolution
-# grid than the image data to ensure the calculation is accurate.
-
-# By default, a user does not specify the over sampling factor, and a default over sampling scheme is used for each
-# profile. This scheme first goes to the centre of the profile, and computes circles with certain radial values
-# (e.g. radii). It then assigns an over sampling `sub_size` to each circle, where the central circles have the highest
-# over sampling factor and the outer circles have the lowest.
-
-# The size of the circles that are appropriate for determining the over sampling factor are dependent on the resolution
-# of the grid. For a high resolution grid (e.g. low pixel scale), a smaller circle central circle is necessary to
-# over sample the profile accurately. The config file below therefore specifies the "radial factors" used for
-# automatically determining the over sampling factors for each profile, which is the factor the pixel scale is multiplied
-# by to determine the circle size.
-
-# The config entry below defines the default over sampling factor for each profile, where:
-
-# radial_factor_list: The factors that are multiplied by the pixel scale to determine the circle size that is used.
-# sub_size_list: The over sampling factor that is used for each circle size.
-
-# For the default entries below, oversampling of degree 32 x 32 is used within a circle of radius 3.01 x pixel scale,
-# 4 x 4 within a circle of radius 10.01 x pixel scale and 2 x 2 for all pixels outside of this radius.
-
-over_sampling:
-  radial_factor_list:
-    Chameleon: [1.0]
-    ChameleonSph: [1.0]
-    DevVaucouleurs: [1.0]
-    DevVaucouleursSph: [1.0]
-    dPIE: [1.0]
-    dPIESph: [1.0]
-    ExponentialRadialGradient: [1.0]
-    ExponentialRadialGradientSph: [1.0]
-    ElsonFreeFall: [1.0]
-    ElsonFreeFallSph: [1.0]
-    Exponential: [1.0]
-    ExponentialCore: [1.0]
-    ExponentialCoreSph: [1.0]
-    ExponentialSph: [1.0]
-    ExternalShear: [1.0]
-    Gaussian: [1.0]
-    GaussianSph: [1.0]
-    gNFW: [1.0]
-    gNFWMCRLudlow: [1.0]
-    gNFWVirialMassConcSph: [1.0]
-    gNFWSph: [1.0]
-    Isothermal: [1.0]
-    IsothermalCore: [1.0]
-    IsothermalCoreSph: [1.0]
-    IsothermalSph: [1.0]
-    MassSheet: [1.0]
-    Moffat: [1.0]
-    MoffatSph: [1.0]
-    PowerLawMultipole: [1.0]
-    NFW: [1.0]
-    NFWMCRDuffySph: [1.0]
-    NFWMCRLudlow: [1.0]
-    NFWMCRLudlowSph: [1.0]
-    NFWMCRScatterLudlow: [1.0]
-    NFWMCRScatterLudlowSph: [1.0]
-    NFWVirialMassConcSph: [1.0]
-    NFWSph: [1.0]
-    NFWTruncatedMCRDuffySph: [1.0]
-    NFWTruncatedMCRLudlowSph: [1.0]
-    NFWTruncatedMCRScatterLudlowSph: [1.0]
-    NFWTruncatedSph: [1.0]
-    PointMass: [1.0]
-    PowerLaw: [1.0]
-    PowerLawBroken: [1.0]
-    PowerLawBrokenSph: [1.0]
-    PowerLawCore: [1.0]
-    PowerLawCoreSph: [1.0]
-    PowerLawSph: [1.0]
-    Sersic: [1.0]
-    SersicCore: [1.0]
-    SersicCoreSph: [1.0]
-    SersicRadialGradient: [1.0]
-    SersicSph: [1.0]
-    SersicRadialGradientSph: [1.0]
-    ShapeletCartesianSph: [1.0]
-    ShapeletCartesian: [1.0]
-    ShapeletPolarSph: [1.0]
-    ShapeletPolar: [1.0]
-    ShapeletExponentialSph: [1.0]
-    ShapeletExponential: [1.0]
-    SMBH: [1.0]
-    SMBHBinary: [1.0]
-    EllProfile: [1.0]
-    SersicAdaptTest: [0.1]
-  sub_size_list:
-    Chameleon: [1, 1]
-    ChameleonSph: [1, 1]
-    DevVaucouleurs: [1, 1]
-    DevVaucouleursSph: [1, 1]
-    dPIE: [1, 1]
-    dPIESph: [1, 1]
-    ExponentialRadialGradient: [1, 1]
-    ExponentialRadialGradientSph: [1, 1]
-    ElsonFreeFall: [1, 1]
-    ElsonFreeFallSph: [1, 1]
-    Exponential: [1, 1]
-    ExponentialCore: [1, 1]
-    ExponentialCoreSph: [1, 1]
-    ExponentialSph: [1, 1]
-    ExternalShear: [1, 1]
-    Gaussian: [1, 1]
-    GaussianSph: [1, 1]
-    gNFW: [1, 1]
-    gNFWMCRLudlow: [1, 1]
-    gNFWVirialMassConcSph: [1, 1]
-    gNFWSph: [1, 1]
-    Isothermal: [1, 1]
-    IsothermalCore: [1, 1]
-    IsothermalCoreSph: [1, 1]
-    IsothermalSph: [1, 1]
-    MassSheet: [1, 1]
-    Moffat: [1, 1]
-    MoffatSph: [1, 1]
-    PowerLawMultipole: [1, 1]
-    NFW: [1, 1]
-    NFWMCRDuffySph: [1, 1]
-    NFWMCRLudlow: [1, 1]
-    NFWMCRLudlowSph: [1, 1]
-    NFWMCRScatterLudlow: [1, 1]
-    NFWMCRScatterLudlowSph: [1, 1]
-    NFWVirialMassConcSph : [1, 1]
-    NFWSph: [1, 1]
-    NFWTruncatedMCRDuffySph: [1, 1]
-    NFWTruncatedMCRLudlowSph: [1, 1]
-    NFWTruncatedMCRScatterLudlowSph: [1, 1]
-    NFWTruncatedSph: [1, 1]
-    PointMass: [1, 1]
-    PowerLaw: [1, 1]
-    PowerLawBroken: [1, 1]
-    PowerLawBrokenSph: [1, 1]
-    PowerLawCore: [1, 1]
-    PowerLawCoreSph: [1, 1]
-    PowerLawSph: [1, 1]
-    Sersic: [1, 1]
-    SersicCore: [1, 1]
-    SersicCoreSph: [1, 1]
-    SersicRadialGradient: [1, 1]
-    SersicSph: [1, 1]
-    SersicRadialGradientSph: [1, 1]
-    ShapeletCartesianSph: [1, 1]
-    ShapeletCartesian: [1, 1]
-    ShapeletPolarSph: [1, 1]
-    ShapeletPolar: [1, 1]
-    ShapeletExponentialSph: [1, 1]
-    ShapeletExponential: [1, 1]
-    SMBH: [1, 1]
-    SMBHBinary: [1, 1]
-    EllProfile: [1, 1]
-    SersicAdaptTest: [8, 1]
-=======
-interpolate:
-  convergence_2d_from:
-    Isothermal: false
-    IsothermalSph: true
-  deflections_yx_2d_from:
-    Isothermal: false
-    IsothermalSph: true
-  image_2d_from:
-    sersic: false
-    sersicSph: true
-  potential_2d_from:
-    Isothermal: false
-    IsothermalSph: true
-# Certain light and mass profile calculations become ill defined at (0.0, 0.0) or close to this value. This can lead
-# to numerical issues in the calculation of the profile, for example a np.nan may arise, crashing the code. 
-  
-# To avoid this, we set a minimum value for the radial coordinate of the profile. If the radial coordinate is below 
-# this value, it is rounded up to this value. This ensures that the profile cannot receive a radial coordinate of 0.0.
-
-# For example, if an input grid coordinate has a radial coordinate of 1e-12, for most profiles this will be rounded up
-# to radial_minimum=1e-08. This is a small enough value that it should not impact the results of the profile calculation.
-
-radial_minimum:
-  radial_minimum:
-    MockGridRadialMinimum: 2.5
-    MockIsothermal: 0.0001
-    MockIsothermalSph: 0.03
-    Chameleon: 0.0001
-    ChameleonSph: 0.0001
-    DevVaucouleurs: 0.0001
-    DevVaucouleursSph: 0.0001
-    ExponentialGradient: 0.0001
-    ElsonFreeFall: 0.0001
-    ElsonFreeFallSph: 0.0001
-    Exponential: 0.0001
-    ExponentialCore: 0.0001
-    ExponentialCoreSph: 0.0001
-    ExponentialSph: 0.0001
-    ExternalShear: 0.0001
-    Gaussian: 0.0001
-    GaussianSph: 0.0001
-    gNFW: 0.0001
-    gNFWMCRLudlow: 0.0001
-    gNFWSph: 0.0001
-    Isothermal: 0.0001
-    IsothermalCore: 0.0001
-    IsothermalCoreSph: 0.0001
-    IsothermalSph: 0.0001
-    MassSheet: 0.0001
-    Moffat: 0.0001
-    MoffatSph: 0.0001
-    NFW: 0.0001
-    NFWMCRDuffySph: 0.0001
-    NFWMCRLudlow: 0.0001
-    NFWMCRLudlowSph: 0.0001
-    NFWMCRScatterLudlow: 0.0001
-    NFWMCRScatterLudlowSph: 0.0001
-    NFWSph: 0.0001
-    NFWTruncatedMCRDuffySph: 0.0001
-    NFWTruncatedMCRLudlowSph: 0.0001
-    NFWTruncatedMCRScatterLudlowSph: 0.0001
-    NFWTruncatedSph: 0.0001
-    PointMass: 0.0001
-    PowerLaw: 0.0001
-    PowerLawBroken: 0.0001
-    PowerLawBrokenSph: 0.0001
-    PowerLawCore: 0.0001
-    PowerLawCoreSph: 0.0001
-    PowerLawSph: 0.0001
-    Sersic: 0.0001
-    SersicCore: 0.0001
-    SersicCoreSph: 0.0001
-    SersicGradient: 0.0001
-    SersicSph: 0.0001
-    ExponentialGradientSph: 0.0001
-    SersicGradientSph: 0.0001
-    EllProfile: 0.0001
-    SersicAdaptTest: 0.0001
->>>>>>> df9f9017
+interpolate:
+  convergence_2d_from:
+    Isothermal: false
+    IsothermalSph: true
+  deflections_yx_2d_from:
+    Isothermal: false
+    IsothermalSph: true
+  image_2d_from:
+    sersic: false
+    sersicSph: true
+  potential_2d_from:
+    Isothermal: false
+    IsothermalSph: true
+# Certain light and mass profile calculations become ill defined at (0.0, 0.0) or close to this value. This can lead
+# to numerical issues in the calculation of the profile, for example a np.nan may arise, crashing the code. 
+  
+# To avoid this, we set a minimum value for the radial coordinate of the profile. If the radial coordinate is below 
+# this value, it is rounded up to this value. This ensures that the profile cannot receive a radial coordinate of 0.0.
+
+# For example, if an input grid coordinate has a radial coordinate of 1e-12, for most profiles this will be rounded up
+# to radial_minimum=1e-08. This is a small enough value that it should not impact the results of the profile calculation.
+
+radial_minimum:
+  radial_minimum:
+    MockGridRadialMinimum: 2.5
+    MockIsothermal: 0.0001
+    MockIsothermalSph: 0.03
+    Chameleon: 0.0001
+    ChameleonSph: 0.0001
+    DevVaucouleurs: 0.0001
+    DevVaucouleursSph: 0.0001
+    ExponentialGradient: 0.0001
+    ElsonFreeFall: 0.0001
+    ElsonFreeFallSph: 0.0001
+    Exponential: 0.0001
+    ExponentialCore: 0.0001
+    ExponentialCoreSph: 0.0001
+    ExponentialSph: 0.0001
+    ExternalShear: 0.0001
+    Gaussian: 0.0001
+    GaussianSph: 0.0001
+    gNFW: 0.0001
+    gNFWMCRLudlow: 0.0001
+    gNFWSph: 0.0001
+    Isothermal: 0.0001
+    IsothermalCore: 0.0001
+    IsothermalCoreSph: 0.0001
+    IsothermalSph: 0.0001
+    MassSheet: 0.0001
+    Moffat: 0.0001
+    MoffatSph: 0.0001
+    NFW: 0.0001
+    NFWMCRDuffySph: 0.0001
+    NFWMCRLudlow: 0.0001
+    NFWMCRLudlowSph: 0.0001
+    NFWMCRScatterLudlow: 0.0001
+    NFWMCRScatterLudlowSph: 0.0001
+    NFWSph: 0.0001
+    NFWTruncatedMCRDuffySph: 0.0001
+    NFWTruncatedMCRLudlowSph: 0.0001
+    NFWTruncatedMCRScatterLudlowSph: 0.0001
+    NFWTruncatedSph: 0.0001
+    PointMass: 0.0001
+    PowerLaw: 0.0001
+    PowerLawBroken: 0.0001
+    PowerLawBrokenSph: 0.0001
+    PowerLawCore: 0.0001
+    PowerLawCoreSph: 0.0001
+    PowerLawSph: 0.0001
+    Sersic: 0.0001
+    SersicCore: 0.0001
+    SersicCoreSph: 0.0001
+    SersicGradient: 0.0001
+    SersicSph: 0.0001
+    ExponentialGradientSph: 0.0001
+    SersicGradientSph: 0.0001
+    EllProfile: 0.0001
+    SersicAdaptTest: 0.0001