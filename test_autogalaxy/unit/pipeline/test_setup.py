--- conflicted
+++ resolved
@@ -407,101 +407,6 @@
             == "mass[light_dark__mlr_const_grad_bulge_disk_envelope__align_bulge_dark_centre__disk_sersic__include_envelope__envelope_sersic]"
         )
 
-<<<<<<< HEAD
-    def _test__bulge_light_and_mass_profile(self):
-
-        # TODO : Update to use PriorModel type?
-
-        light = ag.SetupMassLightDark(bulge_mass_to_light_ratio_gradient=False)
-        assert (
-            light.bulge_light_and_mass_prior_model.effective_radius
-            is ag.lmp.EllipticalSersic
-        )
-
-        light = ag.SetupMassLightDark(bulge_mass_to_light_ratio_gradient=True)
-        assert (
-            light.bulge_light_and_mass_prior_model.effective_radius
-            is ag.lmp.EllipticalSersicRadialGradient
-        )
-
-    def _test__disk_light_and_mass_profile(self):
-
-        mass = ag.SetupMassLightDark(disk_mass_to_light_ratio_gradient=False)
-
-        mass.disk_as_sersic = False
-
-        assert (
-            mass.disk_light_and_mass_prior_model.effective_radius
-            is ag.lmp.EllipticalExponential
-        )
-
-        mass = ag.SetupMassLightDark(disk_mass_to_light_ratio_gradient=False)
-
-        mass.disk_as_sersic = True
-
-        assert (
-            mass.disk_light_and_mass_prior_model.effective_radius
-            is ag.lmp.EllipticalSersic
-        )
-
-        mass = ag.SetupMassLightDark(disk_mass_to_light_ratio_gradient=True)
-
-        mass.disk_as_sersic = False
-
-        assert (
-            mass.disk_light_and_mass_prior_model.effective_radius
-            is ag.lmp.EllipticalExponentialRadialGradient
-        )
-
-        mass = ag.SetupMassLightDark(disk_mass_to_light_ratio_gradient=True)
-
-        mass.disk_as_sersic = True
-
-        assert (
-            mass.disk_light_and_mass_prior_model.effective_radius
-            is ag.lmp.EllipticalSersicRadialGradient
-        )
-
-    def _test__envelope_light_and_mass_profile(self):
-
-        mass = ag.SetupMassLightDark(envelope_mass_to_light_ratio_gradient=False)
-
-        mass.envelope_as_sersic = False
-
-        assert (
-            mass.envelope_light_and_mass_prior_model.effective_radius
-            is ag.lmp.EllipticalExponential
-        )
-
-        mass = ag.SetupMassLightDark(envelope_mass_to_light_ratio_gradient=False)
-
-        mass.envelope_as_sersic = True
-
-        assert (
-            mass.envelope_light_and_mass_prior_model.effective_radius
-            is ag.lmp.EllipticalSersic
-        )
-
-        mass = ag.SetupMassLightDark(envelope_mass_to_light_ratio_gradient=True)
-
-        mass.envelope_as_sersic = False
-
-        assert (
-            mass.envelope_light_and_mass_prior_model.effective_radius
-            is ag.lmp.EllipticalExponentialRadialGradient
-        )
-
-        mass = ag.SetupMassLightDark(envelope_mass_to_light_ratio_gradient=True)
-
-        mass.envelope_as_sersic = True
-
-        assert (
-            mass.envelope_light_and_mass_prior_model.effective_radius
-            is ag.lmp.EllipticalSersicRadialGradient
-        )
-
-=======
->>>>>>> 8c510271
     def test__set_mass_to_light_ratios_of_light_and_mass_profiles(self):
 
         lmp_0 = af.PriorModel(ag.lmp.EllipticalSersic)
