--- conflicted
+++ resolved
@@ -1,347 +1,230 @@
-<<<<<<< HEAD
-from matplotlib import patches as ptch
-from typing import List, Union, Optional
-
-import autoarray as aa
-import autoarray.plot as aplt
-
-
-class Visuals2D(aplt.Visuals2D):
-    def __init__(
-        self,
-        origin: aa.Grid2D = None,
-        border: aa.Grid2D = None,
-        mask: aa.Mask2D = None,
-        lines: Optional[Union[List[aa.Array1D], aa.Grid2DIrregular]] = None,
-        positions: Optional[Union[aa.Grid2DIrregular, List[aa.Grid2DIrregular]]] = None,
-        grid: Union[aa.Grid2D] = None,
-        mesh_grid: aa.Grid2D = None,
-        vectors: aa.VectorYX2DIrregular = None,
-        patches: Union[ptch.Patch] = None,
-        array_overlay: aa.Array2D = None,
-        light_profile_centres: aa.Grid2DIrregular = None,
-        mass_profile_centres: aa.Grid2DIrregular = None,
-        multiple_images: aa.Grid2DIrregular = None,
-        tangential_critical_curves: Optional[
-            Union[aa.Grid2DIrregular, List[aa.Grid2DIrregular]]
-        ] = None,
-        radial_critical_curves: Optional[
-            Union[aa.Grid2DIrregular, List[aa.Grid2DIrregular]]
-        ] = None,
-        tangential_caustics: Optional[
-            Union[aa.Grid2DIrregular, List[aa.Grid2DIrregular]]
-        ] = None,
-        radial_caustics: Optional[
-            Union[aa.Grid2DIrregular, List[aa.Grid2DIrregular]]
-        ] = None,
-        parallel_overscan=None,
-        serial_prescan=None,
-        serial_overscan=None,
-        indexes: Union[List[int], List[List[int]]] = None,
-        pix_indexes: Union[List[int], List[List[int]]] = None,
-    ):
-        super().__init__(
-            mask=mask,
-            positions=positions,
-            grid=grid,
-            lines=lines,
-            mesh_grid=mesh_grid,
-            vectors=vectors,
-            patches=patches,
-            array_overlay=array_overlay,
-            origin=origin,
-            border=border,
-            parallel_overscan=parallel_overscan,
-            serial_prescan=serial_prescan,
-            serial_overscan=serial_overscan,
-            indexes=indexes,
-            pix_indexes=pix_indexes,
-        )
-
-        self.light_profile_centres = light_profile_centres
-        self.mass_profile_centres = mass_profile_centres
-        self.multiple_images = multiple_images
-        self.tangential_critical_curves = tangential_critical_curves
-        self.radial_critical_curves = radial_critical_curves
-        self.tangential_caustics = tangential_caustics
-        self.radial_caustics = radial_caustics
-
-    def plot_via_plotter(self, plotter, grid_indexes=None, mapper=None, geometry=None):
-        super().plot_via_plotter(
-            plotter=plotter, grid_indexes=grid_indexes, mapper=mapper, geometry=geometry
-        )
-
-        if self.light_profile_centres is not None:
-            plotter.light_profile_centres_scatter.scatter_grid(
-                grid=self.light_profile_centres
-            )
-
-        if self.mass_profile_centres is not None:
-            plotter.mass_profile_centres_scatter.scatter_grid(
-                grid=self.mass_profile_centres
-            )
-
-        if self.multiple_images is not None:
-            plotter.multiple_images_scatter.scatter_grid(grid=self.multiple_images)
-
-        if self.tangential_critical_curves is not None:
-            try:
-                plotter.tangential_critical_curves_plot.plot_grid(
-                    grid=self.tangential_critical_curves
-                )
-            except TypeError:
-                pass
-
-        if self.radial_critical_curves is not None:
-            try:
-                plotter.radial_critical_curves_plot.plot_grid(
-                    grid=self.radial_critical_curves
-                )
-            except TypeError:
-                pass
-
-        if self.tangential_caustics is not None:
-            try:
-                plotter.tangential_caustics_plot.plot_grid(
-                    grid=self.tangential_caustics
-                )
-            except TypeError:
-                pass
-
-        if self.radial_caustics is not None:
-            try:
-                plotter.radial_caustics_plot.plot_grid(grid=self.radial_caustics)
-            except TypeError:
-                pass
-=======
-from typing import List, Union, Optional
-
-import autoarray as aa
-import autoarray.plot as aplt
-
-
-class Visuals2D(aplt.Visuals2D):
-    def __init__(
-        self,
-        origin: aa.Grid2D = None,
-        border: aa.Grid2D = None,
-        mask: aa.Mask2D = None,
-        lines: Optional[Union[List[aa.Array1D], aa.Grid2DIrregular]] = None,
-        positions: Optional[Union[aa.Grid2DIrregular, List[aa.Grid2DIrregular]]] = None,
-        grid: Union[aa.Grid2D] = None,
-        mesh_grid: aa.Grid2D = None,
-        vectors: aa.VectorYX2DIrregular = None,
-        patches: "Union[ptch.Patch]" = None,
-        fill_region: Optional[List] = None,
-        array_overlay: aa.Array2D = None,
-        light_profile_centres: aa.Grid2DIrregular = None,
-        mass_profile_centres: aa.Grid2DIrregular = None,
-        multiple_images: aa.Grid2DIrregular = None,
-        tangential_critical_curves: Optional[
-            Union[aa.Grid2DIrregular, List[aa.Grid2DIrregular]]
-        ] = None,
-        radial_critical_curves: Optional[
-            Union[aa.Grid2DIrregular, List[aa.Grid2DIrregular]]
-        ] = None,
-        tangential_caustics: Optional[
-            Union[aa.Grid2DIrregular, List[aa.Grid2DIrregular]]
-        ] = None,
-        radial_caustics: Optional[
-            Union[aa.Grid2DIrregular, List[aa.Grid2DIrregular]]
-        ] = None,
-        parallel_overscan=None,
-        serial_prescan=None,
-        serial_overscan=None,
-        indexes: Union[List[int], List[List[int]]] = None,
-    ):
-        super().__init__(
-            mask=mask,
-            positions=positions,
-            grid=grid,
-            lines=lines,
-            mesh_grid=mesh_grid,
-            vectors=vectors,
-            patches=patches,
-            fill_region=fill_region,
-            array_overlay=array_overlay,
-            origin=origin,
-            border=border,
-            parallel_overscan=parallel_overscan,
-            serial_prescan=serial_prescan,
-            serial_overscan=serial_overscan,
-            indexes=indexes,
-        )
-
-        self.light_profile_centres = light_profile_centres
-        self.mass_profile_centres = mass_profile_centres
-        self.multiple_images = multiple_images
-        self.tangential_critical_curves = tangential_critical_curves
-        self.radial_critical_curves = radial_critical_curves
-        self.tangential_caustics = tangential_caustics
-        self.radial_caustics = radial_caustics
-
-    def plot_via_plotter(self, plotter, grid_indexes=None):
-        super().plot_via_plotter(
-            plotter=plotter,
-            grid_indexes=grid_indexes,
-        )
-
-        if self.light_profile_centres is not None:
-            plotter.light_profile_centres_scatter.scatter_grid(
-                grid=self.light_profile_centres
-            )
-
-        if self.mass_profile_centres is not None:
-            plotter.mass_profile_centres_scatter.scatter_grid(
-                grid=self.mass_profile_centres
-            )
-
-        if self.multiple_images is not None:
-            plotter.multiple_images_scatter.scatter_grid(
-                grid=self.multiple_images.array
-            )
-
-        if self.tangential_critical_curves is not None:
-            try:
-                plotter.tangential_critical_curves_plot.plot_grid(
-                    grid=self.tangential_critical_curves
-                )
-            except TypeError:
-                pass
-
-        if self.radial_critical_curves is not None:
-            try:
-                plotter.radial_critical_curves_plot.plot_grid(
-                    grid=self.radial_critical_curves
-                )
-            except TypeError:
-                pass
-
-        if self.tangential_caustics is not None:
-            try:
-                try:
-                    plotter.tangential_caustics_plot.plot_grid(
-                        grid=self.tangential_caustics
-                    )
-                except (AttributeError, ValueError):
-                    plotter.tangential_caustics_plot.plot_grid(
-                        grid=self.tangential_caustics.array
-                    )
-            except TypeError:
-                pass
-
-        if self.radial_caustics is not None:
-            try:
-                plotter.radial_caustics_plot.plot_grid(grid=self.radial_caustics)
-            except TypeError:
-                pass
-
-    def add_critical_curves_or_caustics(
-        self, mass_obj, grid: aa.type.Grid2DLike, plane_index: int
-    ):
-        """
-        From a object with mass profiles (e.g. mass profile, galaxy) extract the critical curves or caustics and
-        returns them in a `Visuals2D` object.
-
-        This includes support for a `plane_index`, which specifies the index of the plane in the tracer, which is
-        an object used in PyAutoLens to represent a lensing system with multiple planes (e.g. an image plane and a
-        source plane). The `plane_index` allows for the extraction of quantities from a specific plane in the tracer.
-
-        When plotting a `Tracer` it is common for plots to only display quantities corresponding to one plane at a time
-        (e.g. the convergence in the image plane, the source in the source plane). Therefore, quantities are only
-        extracted from one plane, specified by the  input `plane_index`.
-
-        Parameters
-        ----------
-        mass_obj
-            The mass object (e.g. mass profile, galaxy, tracer) object which has attributes extracted for plotting.
-        grid
-            The 2D grid of (y,x) coordinates used to plot the tracer's quantities in 2D.
-        plane_index
-            The index of the plane in the tracer which is used to extract quantities, as only one plane is plotted
-            at a time.
-
-        Returns
-        -------
-        vis.Visuals2D
-            A collection of attributes that can be plotted by a `Plotter` object.
-        """
-        if plane_index == 0:
-            return self.add_critical_curves(mass_obj=mass_obj, grid=grid)
-        return self.add_caustics(mass_obj=mass_obj, grid=grid)
-
-    def add_critical_curves(self, mass_obj, grid: aa.type.Grid2DLike):
-        """
-        From a object with mass profiles (e.g. mass profile, galaxy) extract the critical curves and
-        returns them in a `Visuals2D` object.
-
-        When plotting a `Tracer` it is common for plots to only display quantities corresponding to one plane at a time
-        (e.g. the convergence in the image plane, the source in the source plane). Therefore, quantities are only
-        extracted from one plane, specified by the  input `plane_index`.
-
-        Parameters
-        ----------
-        mass_obj
-            The mass object (e.g. mass profile, galaxy, tracer) object which has attributes extracted for plotting.
-        grid
-            The 2D grid of (y,x) coordinates used to plot the tracer's quantities in 2D.
-        plane_index
-            The index of the plane in the tracer which is used to extract quantities, as only one plane is plotted
-            at a time.
-
-        Returns
-        -------
-        vis.Visuals2D
-            A collection of attributes that can be plotted by a `Plotter` object.
-        """
-
-        tangential_critical_curves = mass_obj.tangential_critical_curve_list_from(
-            grid=grid
-        )
-
-        radial_critical_curves = None
-        radial_critical_curve_area_list = mass_obj.radial_critical_curve_area_list_from(
-            grid=grid
-        )
-
-        if any([area > grid.pixel_scale for area in radial_critical_curve_area_list]):
-            radial_critical_curves = mass_obj.radial_critical_curve_list_from(grid=grid)
-
-        return self + self.__class__(
-            tangential_critical_curves=tangential_critical_curves,
-            radial_critical_curves=radial_critical_curves,
-        )
-
-    def add_caustics(self, mass_obj, grid: aa.type.Grid2DLike):
-        """
-        From a object with mass profiles (e.g. mass profile, galaxy) extract the caustics and
-        returns them in a `Visuals2D` object.
-
-        When plotting a `Tracer` it is common for plots to only display quantities corresponding to one plane at a time
-        (e.g. the convergence in the image plane, the source in the source plane). Therefore, quantities are only
-        extracted from one plane, specified by the  input `plane_index`.
-
-        Parameters
-        ----------
-        mass_obj
-            The mass object (e.g. mass profile, galaxy, tracer) object which has attributes extracted for plotting.
-        grid
-            The 2D grid of (y,x) coordinates used to plot the tracer's quantities in 2D.
-        plane_index
-            The index of the plane in the tracer which is used to extract quantities, as only one plane is plotted
-            at a time.
-
-        Returns
-        -------
-        vis.Visuals2D
-            A collection of attributes that can be plotted by a `Plotter` object.
-        """
-
-        tangential_caustics = mass_obj.tangential_caustic_list_from(grid=grid)
-        radial_caustics = mass_obj.radial_caustic_list_from(grid=grid)
-
-        return self + self.__class__(
-            tangential_caustics=tangential_caustics,
-            radial_caustics=radial_caustics,
-        )
->>>>>>> 834f5e47
+from typing import List, Union, Optional
+
+import autoarray as aa
+import autoarray.plot as aplt
+
+
+class Visuals2D(aplt.Visuals2D):
+    def __init__(
+        self,
+        origin: aa.Grid2D = None,
+        border: aa.Grid2D = None,
+        mask: aa.Mask2D = None,
+        lines: Optional[Union[List[aa.Array1D], aa.Grid2DIrregular]] = None,
+        positions: Optional[Union[aa.Grid2DIrregular, List[aa.Grid2DIrregular]]] = None,
+        grid: Union[aa.Grid2D] = None,
+        mesh_grid: aa.Grid2D = None,
+        vectors: aa.VectorYX2DIrregular = None,
+        patches: "Union[ptch.Patch]" = None,
+        fill_region: Optional[List] = None,
+        array_overlay: aa.Array2D = None,
+        light_profile_centres: aa.Grid2DIrregular = None,
+        mass_profile_centres: aa.Grid2DIrregular = None,
+        multiple_images: aa.Grid2DIrregular = None,
+        tangential_critical_curves: Optional[
+            Union[aa.Grid2DIrregular, List[aa.Grid2DIrregular]]
+        ] = None,
+        radial_critical_curves: Optional[
+            Union[aa.Grid2DIrregular, List[aa.Grid2DIrregular]]
+        ] = None,
+        tangential_caustics: Optional[
+            Union[aa.Grid2DIrregular, List[aa.Grid2DIrregular]]
+        ] = None,
+        radial_caustics: Optional[
+            Union[aa.Grid2DIrregular, List[aa.Grid2DIrregular]]
+        ] = None,
+        parallel_overscan=None,
+        serial_prescan=None,
+        serial_overscan=None,
+        indexes: Union[List[int], List[List[int]]] = None,
+    ):
+        super().__init__(
+            mask=mask,
+            positions=positions,
+            grid=grid,
+            lines=lines,
+            mesh_grid=mesh_grid,
+            vectors=vectors,
+            patches=patches,
+            fill_region=fill_region,
+            array_overlay=array_overlay,
+            origin=origin,
+            border=border,
+            parallel_overscan=parallel_overscan,
+            serial_prescan=serial_prescan,
+            serial_overscan=serial_overscan,
+            indexes=indexes,
+        )
+
+        self.light_profile_centres = light_profile_centres
+        self.mass_profile_centres = mass_profile_centres
+        self.multiple_images = multiple_images
+        self.tangential_critical_curves = tangential_critical_curves
+        self.radial_critical_curves = radial_critical_curves
+        self.tangential_caustics = tangential_caustics
+        self.radial_caustics = radial_caustics
+
+    def plot_via_plotter(self, plotter, grid_indexes=None):
+        super().plot_via_plotter(
+            plotter=plotter,
+            grid_indexes=grid_indexes,
+        )
+
+        if self.light_profile_centres is not None:
+            plotter.light_profile_centres_scatter.scatter_grid(
+                grid=self.light_profile_centres
+            )
+
+        if self.mass_profile_centres is not None:
+            plotter.mass_profile_centres_scatter.scatter_grid(
+                grid=self.mass_profile_centres
+            )
+
+        if self.multiple_images is not None:
+            plotter.multiple_images_scatter.scatter_grid(
+                grid=self.multiple_images.array
+            )
+
+        if self.tangential_critical_curves is not None:
+            try:
+                plotter.tangential_critical_curves_plot.plot_grid(
+                    grid=self.tangential_critical_curves
+                )
+            except TypeError:
+                pass
+
+        if self.radial_critical_curves is not None:
+            try:
+                plotter.radial_critical_curves_plot.plot_grid(
+                    grid=self.radial_critical_curves
+                )
+            except TypeError:
+                pass
+
+        if self.tangential_caustics is not None:
+            try:
+                try:
+                    plotter.tangential_caustics_plot.plot_grid(
+                        grid=self.tangential_caustics
+                    )
+                except (AttributeError, ValueError):
+                    plotter.tangential_caustics_plot.plot_grid(
+                        grid=self.tangential_caustics.array
+                    )
+            except TypeError:
+                pass
+
+        if self.radial_caustics is not None:
+            try:
+                plotter.radial_caustics_plot.plot_grid(grid=self.radial_caustics)
+            except TypeError:
+                pass
+
+    def add_critical_curves_or_caustics(
+        self, mass_obj, grid: aa.type.Grid2DLike, plane_index: int
+    ):
+        """
+        From a object with mass profiles (e.g. mass profile, galaxy) extract the critical curves or caustics and
+        returns them in a `Visuals2D` object.
+
+        This includes support for a `plane_index`, which specifies the index of the plane in the tracer, which is
+        an object used in PyAutoLens to represent a lensing system with multiple planes (e.g. an image plane and a
+        source plane). The `plane_index` allows for the extraction of quantities from a specific plane in the tracer.
+
+        When plotting a `Tracer` it is common for plots to only display quantities corresponding to one plane at a time
+        (e.g. the convergence in the image plane, the source in the source plane). Therefore, quantities are only
+        extracted from one plane, specified by the  input `plane_index`.
+
+        Parameters
+        ----------
+        mass_obj
+            The mass object (e.g. mass profile, galaxy, tracer) object which has attributes extracted for plotting.
+        grid
+            The 2D grid of (y,x) coordinates used to plot the tracer's quantities in 2D.
+        plane_index
+            The index of the plane in the tracer which is used to extract quantities, as only one plane is plotted
+            at a time.
+
+        Returns
+        -------
+        vis.Visuals2D
+            A collection of attributes that can be plotted by a `Plotter` object.
+        """
+        if plane_index == 0:
+            return self.add_critical_curves(mass_obj=mass_obj, grid=grid)
+        return self.add_caustics(mass_obj=mass_obj, grid=grid)
+
+    def add_critical_curves(self, mass_obj, grid: aa.type.Grid2DLike):
+        """
+        From a object with mass profiles (e.g. mass profile, galaxy) extract the critical curves and
+        returns them in a `Visuals2D` object.
+
+        When plotting a `Tracer` it is common for plots to only display quantities corresponding to one plane at a time
+        (e.g. the convergence in the image plane, the source in the source plane). Therefore, quantities are only
+        extracted from one plane, specified by the  input `plane_index`.
+
+        Parameters
+        ----------
+        mass_obj
+            The mass object (e.g. mass profile, galaxy, tracer) object which has attributes extracted for plotting.
+        grid
+            The 2D grid of (y,x) coordinates used to plot the tracer's quantities in 2D.
+        plane_index
+            The index of the plane in the tracer which is used to extract quantities, as only one plane is plotted
+            at a time.
+
+        Returns
+        -------
+        vis.Visuals2D
+            A collection of attributes that can be plotted by a `Plotter` object.
+        """
+
+        tangential_critical_curves = mass_obj.tangential_critical_curve_list_from(
+            grid=grid
+        )
+
+        radial_critical_curves = None
+        radial_critical_curve_area_list = mass_obj.radial_critical_curve_area_list_from(
+            grid=grid
+        )
+
+        if any([area > grid.pixel_scale for area in radial_critical_curve_area_list]):
+            radial_critical_curves = mass_obj.radial_critical_curve_list_from(grid=grid)
+
+        return self + self.__class__(
+            tangential_critical_curves=tangential_critical_curves,
+            radial_critical_curves=radial_critical_curves,
+        )
+
+    def add_caustics(self, mass_obj, grid: aa.type.Grid2DLike):
+        """
+        From a object with mass profiles (e.g. mass profile, galaxy) extract the caustics and
+        returns them in a `Visuals2D` object.
+
+        When plotting a `Tracer` it is common for plots to only display quantities corresponding to one plane at a time
+        (e.g. the convergence in the image plane, the source in the source plane). Therefore, quantities are only
+        extracted from one plane, specified by the  input `plane_index`.
+
+        Parameters
+        ----------
+        mass_obj
+            The mass object (e.g. mass profile, galaxy, tracer) object which has attributes extracted for plotting.
+        grid
+            The 2D grid of (y,x) coordinates used to plot the tracer's quantities in 2D.
+        plane_index
+            The index of the plane in the tracer which is used to extract quantities, as only one plane is plotted
+            at a time.
+
+        Returns
+        -------
+        vis.Visuals2D
+            A collection of attributes that can be plotted by a `Plotter` object.
+        """
+
+        tangential_caustics = mass_obj.tangential_caustic_list_from(grid=grid)
+        radial_caustics = mass_obj.radial_caustic_list_from(grid=grid)
+
+        return self + self.__class__(
+            tangential_caustics=tangential_caustics,
+            radial_caustics=radial_caustics,
+        )