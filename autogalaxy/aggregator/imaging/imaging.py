<<<<<<< HEAD
from functools import partial
from typing import List

import autofit as af
import autoarray as aa


def _imaging_from(
    fit: af.Fit,
) -> List[aa.Imaging]:
    """
    Returns a list of `Imaging` objects from a `PyAutoFit` sqlite database `Fit` object.

    The results of a model-fit can be stored in a sqlite database, including the following attributes of the fit:

    - The imaging data as a .fits file (`dataset/data.fits`).
    - The noise-map as a .fits file (`dataset/noise_map.fits`).
    - The point spread function as a .fits file (`dataset/psf.fits`).
    - The settings of the `Imaging` data structure used in the fit (`dataset/settings.json`).
    - The mask used to mask the `Imaging` data structure in the fit (`dataset/mask.fits`).

    Each individual attribute can be loaded from the database via the `fit.value()` method.

    This method combines all of these attributes and returns a `Imaging` object, has the mask applied to the
    `Imaging` data structure and its settings updated to the values used by the model-fit.

    If multiple `Imaging` objects were fitted simultaneously via analysis summing, the `fit.child_values()` method
    is instead used to load lists of the data, noise-map, PSF and mask and combine them into a list of
    `Imaging` objects.

    Parameters
    ----------
    fit
        A `PyAutoFit` `Fit` object which contains the results of a model-fit as an entry in a sqlite database.
    """

    fit_list = [fit] if not fit.children else fit.children

    dataset_list = []

    for fit in fit_list:
        data = aa.Array2D.from_primary_hdu(primary_hdu=fit.value(name="dataset.data"))
        noise_map = aa.Array2D.from_primary_hdu(
            primary_hdu=fit.value(name="dataset.noise_map")
        )
        try:
            psf = aa.Kernel2D.from_primary_hdu(
                primary_hdu=fit.value(name="dataset.psf")
            )
        except AttributeError:
            psf = None

        over_sampling = fit.value(name="dataset.over_sampling")

        dataset = aa.Imaging(
            data=data,
            noise_map=noise_map,
            psf=psf,
            over_sampling=over_sampling,
            check_noise_map=False,
        )

        mask = aa.Mask2D.from_primary_hdu(primary_hdu=fit.value(name="dataset.mask"))

        dataset = dataset.apply_mask(mask=mask)

        dataset_list.append(dataset)

    return dataset_list


class ImagingAgg:
    def __init__(self, aggregator: af.Aggregator):
        """
        Interfaces with an `PyAutoFit` aggregator object to create instances of `Imaging` objects from the results
        of a model-fit.

        The results of a model-fit can be stored in a sqlite database, including the following attributes of the fit:

        - The imaging data as a .fits file (`dataset/data.fits`).
        - The noise-map as a .fits file (`dataset/noise_map.fits`).
        - The point spread function as a .fits file (`dataset/psf.fits`).
        - The settings of the `Imaging` data structure used in the fit (`dataset/settings.json`).
        - The mask used to mask the `Imaging` data structure in the fit (`dataset/mask.fits`).

        The `aggregator` contains the path to each of these files, and they can be loaded individually. This class
        can load them all at once and create an `Imaging` object via the `_imaging_from` method.

        This class's methods returns generators which create the instances of the `Imaging` objects. This ensures
        that large sets of results can be efficiently loaded from the hard-disk and do not require storing all
        `Imaging` instances in the memory at once.

        For example, if the `aggregator` contains 3 model-fits, this class can be used to create a generator which
        creates instances of the corresponding 3 `Imaging` objects.

        If multiple `Imaging` objects were fitted simultaneously via analysis summing, the `fit.child_values()` method
        is instead used to load lists of the data, noise-map, PSF and mask and combine them into a list of
        `Imaging` objects.

        This can be done manually, but this object provides a more concise API.

        Parameters
        ----------
        aggregator
            A `PyAutoFit` aggregator object which can load the results of model-fits.
        """
        self.aggregator = aggregator

    def dataset_gen_from(
        self,
    ) -> List[aa.Imaging]:
        """
        Returns a generator of `Imaging` objects from an input aggregator.

        See `__init__` for a description of how the `Imaging` objects are created by this method.
        """

        func = partial(_imaging_from)

        return self.aggregator.map(func=func)
=======
from functools import partial
from typing import List

import autofit as af
import autoarray as aa


def _imaging_from(
    fit: af.Fit,
) -> List[aa.Imaging]:
    """
    Returns a list of `Imaging` objects from a `PyAutoFit` sqlite database `Fit` object.

    The results of a model-fit can be stored in a sqlite database, including the following attributes of the fit:

    - The imaging data as a .fits file (`dataset/data.fits`).
    - The noise-map as a .fits file (`dataset/noise_map.fits`).
    - The point spread function as a .fits file (`dataset/psf.fits`).
    - The settings of the `Imaging` data structure used in the fit (`dataset/settings.json`).
    - The mask used to mask the `Imaging` data structure in the fit (`dataset/mask.fits`).

    Each individual attribute can be loaded from the database via the `fit.value()` method.

    This method combines all of these attributes and returns a `Imaging` object, has the mask applied to the
    `Imaging` data structure and its settings updated to the values used by the model-fit.

    If multiple `Imaging` objects were fitted simultaneously via analysis summing, the `fit.child_values()` method
    is instead used to load lists of the data, noise-map, PSF and mask and combine them into a list of
    `Imaging` objects.

    Parameters
    ----------
    fit
        A `PyAutoFit` `Fit` object which contains the results of a model-fit as an entry in a sqlite database.
    """

    fit_list = [fit] if not fit.children else fit.children

    dataset_list = []

    for fit in fit_list:
        data = aa.Array2D.from_primary_hdu(primary_hdu=fit.value(name="dataset.data"))
        noise_map = aa.Array2D.from_primary_hdu(
            primary_hdu=fit.value(name="dataset.noise_map")
        )
        try:
            psf = aa.Kernel2D.from_primary_hdu(
                primary_hdu=fit.value(name="dataset.psf")
            )
        except AttributeError:
            psf = None

        dataset = aa.Imaging(
            data=data,
            noise_map=noise_map,
            psf=psf,
            check_noise_map=False,
        )

        mask = aa.Mask2D.from_primary_hdu(primary_hdu=fit.value(name="dataset.mask"))

        dataset = dataset.apply_mask(mask=mask)

        try:
            over_sample_size_lp = aa.Array2D.from_primary_hdu(
                primary_hdu=fit.value(name="dataset.over_sample_size_lp")
            ).native
            over_sample_size_lp = over_sample_size_lp.apply_mask(mask=mask)
        except AttributeError:
            over_sample_size_lp = 1

        try:
            over_sample_size_pixelization = aa.Array2D.from_primary_hdu(
                primary_hdu=fit.value(name="dataset.over_sample_size_pixelization")
            ).native
            over_sample_size_pixelization = over_sample_size_pixelization.apply_mask(
                mask=mask
            )
        except AttributeError:
            over_sample_size_pixelization = 1

        dataset = dataset.apply_over_sampling(
            over_sample_size_lp=over_sample_size_lp,
            over_sample_size_pixelization=over_sample_size_pixelization,
        )

        dataset_list.append(dataset)

    return dataset_list


class ImagingAgg:
    def __init__(self, aggregator: af.Aggregator):
        """
        Interfaces with an `PyAutoFit` aggregator object to create instances of `Imaging` objects from the results
        of a model-fit.

        The results of a model-fit can be stored in a sqlite database, including the following attributes of the fit:

        - The imaging data as a .fits file (`dataset/data.fits`).
        - The noise-map as a .fits file (`dataset/noise_map.fits`).
        - The point spread function as a .fits file (`dataset/psf.fits`).
        - The settings of the `Imaging` data structure used in the fit (`dataset/settings.json`).
        - The mask used to mask the `Imaging` data structure in the fit (`dataset/mask.fits`).

        The `aggregator` contains the path to each of these files, and they can be loaded individually. This class
        can load them all at once and create an `Imaging` object via the `_imaging_from` method.

        This class's methods returns generators which create the instances of the `Imaging` objects. This ensures
        that large sets of results can be efficiently loaded from the hard-disk and do not require storing all
        `Imaging` instances in the memory at once.

        For example, if the `aggregator` contains 3 model-fits, this class can be used to create a generator which
        creates instances of the corresponding 3 `Imaging` objects.

        If multiple `Imaging` objects were fitted simultaneously via analysis summing, the `fit.child_values()` method
        is instead used to load lists of the data, noise-map, PSF and mask and combine them into a list of
        `Imaging` objects.

        This can be done manually, but this object provides a more concise API.

        Parameters
        ----------
        aggregator
            A `PyAutoFit` aggregator object which can load the results of model-fits.
        """
        self.aggregator = aggregator

    def dataset_gen_from(
        self,
    ) -> List[aa.Imaging]:
        """
        Returns a generator of `Imaging` objects from an input aggregator.

        See `__init__` for a description of how the `Imaging` objects are created by this method.
        """

        func = partial(_imaging_from)

        return self.aggregator.map(func=func)
>>>>>>> df9f9017
<|MERGE_RESOLUTION|>--- conflicted
+++ resolved
@@ -1,125 +1,3 @@
-<<<<<<< HEAD
-from functools import partial
-from typing import List
-
-import autofit as af
-import autoarray as aa
-
-
-def _imaging_from(
-    fit: af.Fit,
-) -> List[aa.Imaging]:
-    """
-    Returns a list of `Imaging` objects from a `PyAutoFit` sqlite database `Fit` object.
-
-    The results of a model-fit can be stored in a sqlite database, including the following attributes of the fit:
-
-    - The imaging data as a .fits file (`dataset/data.fits`).
-    - The noise-map as a .fits file (`dataset/noise_map.fits`).
-    - The point spread function as a .fits file (`dataset/psf.fits`).
-    - The settings of the `Imaging` data structure used in the fit (`dataset/settings.json`).
-    - The mask used to mask the `Imaging` data structure in the fit (`dataset/mask.fits`).
-
-    Each individual attribute can be loaded from the database via the `fit.value()` method.
-
-    This method combines all of these attributes and returns a `Imaging` object, has the mask applied to the
-    `Imaging` data structure and its settings updated to the values used by the model-fit.
-
-    If multiple `Imaging` objects were fitted simultaneously via analysis summing, the `fit.child_values()` method
-    is instead used to load lists of the data, noise-map, PSF and mask and combine them into a list of
-    `Imaging` objects.
-
-    Parameters
-    ----------
-    fit
-        A `PyAutoFit` `Fit` object which contains the results of a model-fit as an entry in a sqlite database.
-    """
-
-    fit_list = [fit] if not fit.children else fit.children
-
-    dataset_list = []
-
-    for fit in fit_list:
-        data = aa.Array2D.from_primary_hdu(primary_hdu=fit.value(name="dataset.data"))
-        noise_map = aa.Array2D.from_primary_hdu(
-            primary_hdu=fit.value(name="dataset.noise_map")
-        )
-        try:
-            psf = aa.Kernel2D.from_primary_hdu(
-                primary_hdu=fit.value(name="dataset.psf")
-            )
-        except AttributeError:
-            psf = None
-
-        over_sampling = fit.value(name="dataset.over_sampling")
-
-        dataset = aa.Imaging(
-            data=data,
-            noise_map=noise_map,
-            psf=psf,
-            over_sampling=over_sampling,
-            check_noise_map=False,
-        )
-
-        mask = aa.Mask2D.from_primary_hdu(primary_hdu=fit.value(name="dataset.mask"))
-
-        dataset = dataset.apply_mask(mask=mask)
-
-        dataset_list.append(dataset)
-
-    return dataset_list
-
-
-class ImagingAgg:
-    def __init__(self, aggregator: af.Aggregator):
-        """
-        Interfaces with an `PyAutoFit` aggregator object to create instances of `Imaging` objects from the results
-        of a model-fit.
-
-        The results of a model-fit can be stored in a sqlite database, including the following attributes of the fit:
-
-        - The imaging data as a .fits file (`dataset/data.fits`).
-        - The noise-map as a .fits file (`dataset/noise_map.fits`).
-        - The point spread function as a .fits file (`dataset/psf.fits`).
-        - The settings of the `Imaging` data structure used in the fit (`dataset/settings.json`).
-        - The mask used to mask the `Imaging` data structure in the fit (`dataset/mask.fits`).
-
-        The `aggregator` contains the path to each of these files, and they can be loaded individually. This class
-        can load them all at once and create an `Imaging` object via the `_imaging_from` method.
-
-        This class's methods returns generators which create the instances of the `Imaging` objects. This ensures
-        that large sets of results can be efficiently loaded from the hard-disk and do not require storing all
-        `Imaging` instances in the memory at once.
-
-        For example, if the `aggregator` contains 3 model-fits, this class can be used to create a generator which
-        creates instances of the corresponding 3 `Imaging` objects.
-
-        If multiple `Imaging` objects were fitted simultaneously via analysis summing, the `fit.child_values()` method
-        is instead used to load lists of the data, noise-map, PSF and mask and combine them into a list of
-        `Imaging` objects.
-
-        This can be done manually, but this object provides a more concise API.
-
-        Parameters
-        ----------
-        aggregator
-            A `PyAutoFit` aggregator object which can load the results of model-fits.
-        """
-        self.aggregator = aggregator
-
-    def dataset_gen_from(
-        self,
-    ) -> List[aa.Imaging]:
-        """
-        Returns a generator of `Imaging` objects from an input aggregator.
-
-        See `__init__` for a description of how the `Imaging` objects are created by this method.
-        """
-
-        func = partial(_imaging_from)
-
-        return self.aggregator.map(func=func)
-=======
 from functools import partial
 from typing import List
 
@@ -259,5 +137,4 @@
 
         func = partial(_imaging_from)
 
-        return self.aggregator.map(func=func)
->>>>>>> df9f9017
+        return self.aggregator.map(func=func)