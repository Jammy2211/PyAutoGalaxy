import numpy as np
from typing import Tuple

import autoarray as aa

from autogalaxy import convert

from autogalaxy.profiles.mass.abstract.abstract import MassProfile
from autogalaxy.profiles.mass.total import PowerLaw


def radial_and_angle_grid_from(
    grid: aa.type.Grid2DLike, centre: Tuple[float, float] = (0.0, 0.0), xp=np
) -> Tuple[np.ndarray, np.ndarray]:
    """
    Converts the input grid of Cartesian (y,x) coordinates to their correspond radial and polar grids.

    Parameters
    ----------
    grid
        The grid of (y,x) arc-second coordinates that are converted to radial and polar values.
    centre
        The centre of the multipole profile.

    Returns
    -------
    The radial and polar coordinate grids of the input (y,x) Cartesian grid.
    """
    y, x = grid.array.T

    x_shifted = xp.subtract(x, centre[1])
    y_shifted = xp.subtract(y, centre[0])

    radial_grid = xp.sqrt(x_shifted**2 + y_shifted**2)

    angle_grid = xp.arctan2(y_shifted, x_shifted)

    return radial_grid, angle_grid


class PowerLawMultipole(MassProfile):
    def __init__(
        self,
        m=4,
        centre: Tuple[float, float] = (0.0, 0.0),
        einstein_radius: float = 1.0,
        slope: float = 2.0,
        multipole_comps: Tuple[float, float] = (0.0, 0.0),
    ):
        r"""
        A multipole extension with multipole order M to the power-law total mass distribution.

        Quantities computed from this profile (e.g. deflections, convergence) are of only the multipole, and not the
        power-law mass distribution itself.

        The typical use case is therefore for the multipoles to be combined with a `PowerLaw` mass profile with the
        same parameters (see example below).

        When combined with a power-law, the functional form of the convergence is:

        .. math::
            \kappa(r, \phi) = \frac{1}{2} \left(\frac{\theta_{\rm E}^{\rm mass}}{r}\right)^{\gamma^{\rm mass} - 1}
            k^{\rm mass}_m \, \cos(m(\phi - \phi^{\rm mass}_m)) \, ,

        Where \\xi are elliptical coordinates calculated according to :class: SphProfile.

        The parameters :math: k^{\rm mass}_m and :math: \phi^{\rm mass}_are parameterized as elliptical components
        :math: (\epsilon_{\rm 1}^{\rm mp}\,\epsilon_{\rm 2}^{\rm mp}), which are given by:

        .. math::
                \phi^{\rm mass}_m = \frac{1}{m} \arctan{\frac{\epsilon_{\rm 2}^{\rm mp}}{\epsilon_{\rm 1}^{\rm mp}}}, \, \,
                k^{\rm mass}_m = \sqrt{{\epsilon_{\rm 1}^{\rm mp}}^2 + {\epsilon_{\rm 2}^{\rm mp}}^2} \, .

        This mass profile is described fully in the following paper: https://arxiv.org/abs/1302.5482

        Parameters
        ----------
        centre
            The (y,x) arc-second coordinates of the profile centre.
        einstein_radius
            The arc-second Einstein radius.
        slope
            The density slope of the power-law (lower value -> shallower profile, higher value -> steeper profile).
        multipole_comps
            The first and second ellipticity components of the multipole.

        Examples
        --------

        mass = al.mp.PowerLaw(
            centre=(0.0, 0.0),
            ell_comps=(-0.1, 0.2),
            einstein_radius=1.0,
            slope=2.2
        )

        multipole = al.mp.PowerLawMultipole(
            centre=(0.0, 0.0),
            einstein_radius=1.0,
            slope=2.2,
            multipole_comps=(0.3, 0.2)
        )

        galaxy = al.Galaxy(
            redshift=0.5,
            mass=mass,
            multipole=multipole
        )

        grid=al.Grid2D.uniform(shape_native=(10, 10), pixel_scales=0.1)

        deflections = galaxy.deflections_yx_2d_from(
            grid=grid
        )
        """
        from astropy import units

        super().__init__(centre=centre, ell_comps=(0.0, 0.0))

        self.m = int(m)

        self.einstein_radius = einstein_radius
        self.slope = slope

        self.multipole_comps = multipole_comps
        self.k_m, self.angle_m = convert.multipole_k_m_and_phi_m_from(
            multipole_comps=multipole_comps, m=m
        )
        self.angle_m *= units.deg.to(units.rad)

    def get_shape_angle(
            self,
            base_profile: PowerLaw,
    ) -> float:
        """
        The shape angle is the offset between the angle of the ellipse and the angle of the multipole,
        this defines the shape that the multipole takes.

        In the case of the m=4 multipole, angles of 0 indicate pure diskiness, angles +- 45
        indicate pure boxiness.

        Parameters
        ----------
        base_profile
            The base power-law mass profile that is perturbed by the multipole.

        Returns
        -------
        The angle between the ellipse and the multipole, in degrees, between +- 180/m.
        """

        angle = convert.angle_from(base_profile.ell_comps) - convert.multipole_k_m_and_phi_m_from(self.multipole_comps, self.m)[1]
        if angle < -180/self.m:
            angle += 360/self.m
        elif angle > 180/self.m:
            angle -= 360/self.m

        return angle


    def jacobian(
        self, a_r: np.ndarray, a_angle: np.ndarray, polar_angle_grid: np.ndarray, xp=np
    ) -> Tuple[np.ndarray, Tuple]:
        """
        The Jacobian transformation from polar to cartesian coordinates.

        Parameters
        ----------
        a_r
            Ask Aris
        a_angle
            Ask Aris
        polar_angle_grid
            The polar angle coordinates of the input (y,x) Cartesian grid of coordinates.
        """
        return (
            a_r * xp.sin(polar_angle_grid) + a_angle * xp.cos(polar_angle_grid),
            a_r * xp.cos(polar_angle_grid) - a_angle * xp.sin(polar_angle_grid),
        )

    @aa.grid_dec.to_vector_yx
    @aa.grid_dec.transform
    def deflections_yx_2d_from(
        self, grid: aa.type.Grid1D2DLike, xp=np, **kwargs
    ) -> np.ndarray:
        """
        Calculate the deflection angles on a grid of (y,x) arc-second coordinates.

        For coordinates (0.0, 0.0) the analytic calculation of the deflection angle gives a NaN. Therefore,
        coordinates at (0.0, 0.0) are shifted slightly to (1.0e-8, 1.0e-8).

        Parameters
        ----------
        grid
            The grid of (y,x) arc-second coordinates the deflection angles are computed on.
        """
        radial_grid, polar_angle_grid = radial_and_angle_grid_from(grid=grid, xp=xp)

        a_r = (
            -(
                (3.0 - self.slope)
                * self.einstein_radius ** (self.slope - 1.0)
                * radial_grid ** (2.0 - self.slope)
            )
            / (self.m**2.0 - (3.0 - self.slope) ** 2.0)
            * self.k_m
            * xp.cos(self.m * (polar_angle_grid - self.angle_m))
        )

        a_angle = (
            (
                self.m
                * self.einstein_radius ** (self.slope - 1.0)
                * radial_grid ** (2.0 - self.slope)
            )
            / (self.m**2.0 - (3.0 - self.slope) ** 2.0)
            * self.k_m
            * xp.sin(self.m * (polar_angle_grid - self.angle_m))
        )

        return xp.stack(
            self.jacobian(
                a_r=a_r, a_angle=a_angle, polar_angle_grid=polar_angle_grid, xp=xp
            ),
            axis=-1,
        )

    @aa.over_sample
    @aa.grid_dec.to_array
    @aa.grid_dec.transform
    def convergence_2d_from(
        self, grid: aa.type.Grid1D2DLike, xp=np, **kwargs
    ) -> np.ndarray:
        """
        Returns the two dimensional projected convergence on a grid of (y,x) arc-second coordinates.

        Parameters
        ----------
        grid
            The grid of (y,x) arc-second coordinates the convergence is computed on.
        """
        r, angle = radial_and_angle_grid_from(grid=grid, xp=xp)

        return (
            1.0
            / 2.0
            * (self.einstein_radius / r) ** (self.slope - 1)
            * self.k_m
            * xp.cos(self.m * (angle - self.angle_m))
        )

    @aa.grid_dec.to_array
    def potential_2d_from(
        self, grid: aa.type.Grid2DLike, xp=np, **kwargs
    ) -> np.ndarray:
        """
        Calculate the potential on a grid of (y,x) arc-second coordinates.

        Parameters
        ----------
        grid
            The grid of (y,x) arc-second coordinates the deflection angles are computed on.
        """
<<<<<<< HEAD
        return xp.zeros(shape=grid.shape[0])

=======
        return jnp.zeros(shape=grid.shape[0])



>>>>>>> 4d91bc9e
<|MERGE_RESOLUTION|>--- conflicted
+++ resolved
@@ -1,272 +1,267 @@
-import numpy as np
-from typing import Tuple
-
-import autoarray as aa
-
-from autogalaxy import convert
-
-from autogalaxy.profiles.mass.abstract.abstract import MassProfile
-from autogalaxy.profiles.mass.total import PowerLaw
-
-
-def radial_and_angle_grid_from(
-    grid: aa.type.Grid2DLike, centre: Tuple[float, float] = (0.0, 0.0), xp=np
-) -> Tuple[np.ndarray, np.ndarray]:
-    """
-    Converts the input grid of Cartesian (y,x) coordinates to their correspond radial and polar grids.
-
-    Parameters
-    ----------
-    grid
-        The grid of (y,x) arc-second coordinates that are converted to radial and polar values.
-    centre
-        The centre of the multipole profile.
-
-    Returns
-    -------
-    The radial and polar coordinate grids of the input (y,x) Cartesian grid.
-    """
-    y, x = grid.array.T
-
-    x_shifted = xp.subtract(x, centre[1])
-    y_shifted = xp.subtract(y, centre[0])
-
-    radial_grid = xp.sqrt(x_shifted**2 + y_shifted**2)
-
-    angle_grid = xp.arctan2(y_shifted, x_shifted)
-
-    return radial_grid, angle_grid
-
-
-class PowerLawMultipole(MassProfile):
-    def __init__(
-        self,
-        m=4,
-        centre: Tuple[float, float] = (0.0, 0.0),
-        einstein_radius: float = 1.0,
-        slope: float = 2.0,
-        multipole_comps: Tuple[float, float] = (0.0, 0.0),
-    ):
-        r"""
-        A multipole extension with multipole order M to the power-law total mass distribution.
-
-        Quantities computed from this profile (e.g. deflections, convergence) are of only the multipole, and not the
-        power-law mass distribution itself.
-
-        The typical use case is therefore for the multipoles to be combined with a `PowerLaw` mass profile with the
-        same parameters (see example below).
-
-        When combined with a power-law, the functional form of the convergence is:
-
-        .. math::
-            \kappa(r, \phi) = \frac{1}{2} \left(\frac{\theta_{\rm E}^{\rm mass}}{r}\right)^{\gamma^{\rm mass} - 1}
-            k^{\rm mass}_m \, \cos(m(\phi - \phi^{\rm mass}_m)) \, ,
-
-        Where \\xi are elliptical coordinates calculated according to :class: SphProfile.
-
-        The parameters :math: k^{\rm mass}_m and :math: \phi^{\rm mass}_are parameterized as elliptical components
-        :math: (\epsilon_{\rm 1}^{\rm mp}\,\epsilon_{\rm 2}^{\rm mp}), which are given by:
-
-        .. math::
-                \phi^{\rm mass}_m = \frac{1}{m} \arctan{\frac{\epsilon_{\rm 2}^{\rm mp}}{\epsilon_{\rm 1}^{\rm mp}}}, \, \,
-                k^{\rm mass}_m = \sqrt{{\epsilon_{\rm 1}^{\rm mp}}^2 + {\epsilon_{\rm 2}^{\rm mp}}^2} \, .
-
-        This mass profile is described fully in the following paper: https://arxiv.org/abs/1302.5482
-
-        Parameters
-        ----------
-        centre
-            The (y,x) arc-second coordinates of the profile centre.
-        einstein_radius
-            The arc-second Einstein radius.
-        slope
-            The density slope of the power-law (lower value -> shallower profile, higher value -> steeper profile).
-        multipole_comps
-            The first and second ellipticity components of the multipole.
-
-        Examples
-        --------
-
-        mass = al.mp.PowerLaw(
-            centre=(0.0, 0.0),
-            ell_comps=(-0.1, 0.2),
-            einstein_radius=1.0,
-            slope=2.2
-        )
-
-        multipole = al.mp.PowerLawMultipole(
-            centre=(0.0, 0.0),
-            einstein_radius=1.0,
-            slope=2.2,
-            multipole_comps=(0.3, 0.2)
-        )
-
-        galaxy = al.Galaxy(
-            redshift=0.5,
-            mass=mass,
-            multipole=multipole
-        )
-
-        grid=al.Grid2D.uniform(shape_native=(10, 10), pixel_scales=0.1)
-
-        deflections = galaxy.deflections_yx_2d_from(
-            grid=grid
-        )
-        """
-        from astropy import units
-
-        super().__init__(centre=centre, ell_comps=(0.0, 0.0))
-
-        self.m = int(m)
-
-        self.einstein_radius = einstein_radius
-        self.slope = slope
-
-        self.multipole_comps = multipole_comps
-        self.k_m, self.angle_m = convert.multipole_k_m_and_phi_m_from(
-            multipole_comps=multipole_comps, m=m
-        )
-        self.angle_m *= units.deg.to(units.rad)
-
-    def get_shape_angle(
-            self,
-            base_profile: PowerLaw,
-    ) -> float:
-        """
-        The shape angle is the offset between the angle of the ellipse and the angle of the multipole,
-        this defines the shape that the multipole takes.
-
-        In the case of the m=4 multipole, angles of 0 indicate pure diskiness, angles +- 45
-        indicate pure boxiness.
-
-        Parameters
-        ----------
-        base_profile
-            The base power-law mass profile that is perturbed by the multipole.
-
-        Returns
-        -------
-        The angle between the ellipse and the multipole, in degrees, between +- 180/m.
-        """
-
-        angle = convert.angle_from(base_profile.ell_comps) - convert.multipole_k_m_and_phi_m_from(self.multipole_comps, self.m)[1]
-        if angle < -180/self.m:
-            angle += 360/self.m
-        elif angle > 180/self.m:
-            angle -= 360/self.m
-
-        return angle
-
-
-    def jacobian(
-        self, a_r: np.ndarray, a_angle: np.ndarray, polar_angle_grid: np.ndarray, xp=np
-    ) -> Tuple[np.ndarray, Tuple]:
-        """
-        The Jacobian transformation from polar to cartesian coordinates.
-
-        Parameters
-        ----------
-        a_r
-            Ask Aris
-        a_angle
-            Ask Aris
-        polar_angle_grid
-            The polar angle coordinates of the input (y,x) Cartesian grid of coordinates.
-        """
-        return (
-            a_r * xp.sin(polar_angle_grid) + a_angle * xp.cos(polar_angle_grid),
-            a_r * xp.cos(polar_angle_grid) - a_angle * xp.sin(polar_angle_grid),
-        )
-
-    @aa.grid_dec.to_vector_yx
-    @aa.grid_dec.transform
-    def deflections_yx_2d_from(
-        self, grid: aa.type.Grid1D2DLike, xp=np, **kwargs
-    ) -> np.ndarray:
-        """
-        Calculate the deflection angles on a grid of (y,x) arc-second coordinates.
-
-        For coordinates (0.0, 0.0) the analytic calculation of the deflection angle gives a NaN. Therefore,
-        coordinates at (0.0, 0.0) are shifted slightly to (1.0e-8, 1.0e-8).
-
-        Parameters
-        ----------
-        grid
-            The grid of (y,x) arc-second coordinates the deflection angles are computed on.
-        """
-        radial_grid, polar_angle_grid = radial_and_angle_grid_from(grid=grid, xp=xp)
-
-        a_r = (
-            -(
-                (3.0 - self.slope)
-                * self.einstein_radius ** (self.slope - 1.0)
-                * radial_grid ** (2.0 - self.slope)
-            )
-            / (self.m**2.0 - (3.0 - self.slope) ** 2.0)
-            * self.k_m
-            * xp.cos(self.m * (polar_angle_grid - self.angle_m))
-        )
-
-        a_angle = (
-            (
-                self.m
-                * self.einstein_radius ** (self.slope - 1.0)
-                * radial_grid ** (2.0 - self.slope)
-            )
-            / (self.m**2.0 - (3.0 - self.slope) ** 2.0)
-            * self.k_m
-            * xp.sin(self.m * (polar_angle_grid - self.angle_m))
-        )
-
-        return xp.stack(
-            self.jacobian(
-                a_r=a_r, a_angle=a_angle, polar_angle_grid=polar_angle_grid, xp=xp
-            ),
-            axis=-1,
-        )
-
-    @aa.over_sample
-    @aa.grid_dec.to_array
-    @aa.grid_dec.transform
-    def convergence_2d_from(
-        self, grid: aa.type.Grid1D2DLike, xp=np, **kwargs
-    ) -> np.ndarray:
-        """
-        Returns the two dimensional projected convergence on a grid of (y,x) arc-second coordinates.
-
-        Parameters
-        ----------
-        grid
-            The grid of (y,x) arc-second coordinates the convergence is computed on.
-        """
-        r, angle = radial_and_angle_grid_from(grid=grid, xp=xp)
-
-        return (
-            1.0
-            / 2.0
-            * (self.einstein_radius / r) ** (self.slope - 1)
-            * self.k_m
-            * xp.cos(self.m * (angle - self.angle_m))
-        )
-
-    @aa.grid_dec.to_array
-    def potential_2d_from(
-        self, grid: aa.type.Grid2DLike, xp=np, **kwargs
-    ) -> np.ndarray:
-        """
-        Calculate the potential on a grid of (y,x) arc-second coordinates.
-
-        Parameters
-        ----------
-        grid
-            The grid of (y,x) arc-second coordinates the deflection angles are computed on.
-        """
-<<<<<<< HEAD
-        return xp.zeros(shape=grid.shape[0])
-
-=======
-        return jnp.zeros(shape=grid.shape[0])
-
-
-
->>>>>>> 4d91bc9e
+import jax.numpy as jnp
+import numpy as np
+from typing import Tuple
+
+import autoarray as aa
+
+from autogalaxy import convert
+
+from autogalaxy.profiles.mass.abstract.abstract import MassProfile
+from autogalaxy.profiles.mass.total import PowerLaw
+
+
+def radial_and_angle_grid_from(
+    grid: aa.type.Grid2DLike, centre: Tuple[float, float] = (0.0, 0.0), xp=np
+) -> Tuple[np.ndarray, np.ndarray]:
+    """
+    Converts the input grid of Cartesian (y,x) coordinates to their correspond radial and polar grids.
+
+    Parameters
+    ----------
+    grid
+        The grid of (y,x) arc-second coordinates that are converted to radial and polar values.
+    centre
+        The centre of the multipole profile.
+
+    Returns
+    -------
+    The radial and polar coordinate grids of the input (y,x) Cartesian grid.
+    """
+    y, x = grid.array.T
+
+    x_shifted = xp.subtract(x, centre[1])
+    y_shifted = xp.subtract(y, centre[0])
+
+    radial_grid = xp.sqrt(x_shifted**2 + y_shifted**2)
+
+    angle_grid = xp.arctan2(y_shifted, x_shifted)
+
+    return radial_grid, angle_grid
+
+
+class PowerLawMultipole(MassProfile):
+    def __init__(
+        self,
+        m=4,
+        centre: Tuple[float, float] = (0.0, 0.0),
+        einstein_radius: float = 1.0,
+        slope: float = 2.0,
+        multipole_comps: Tuple[float, float] = (0.0, 0.0),
+    ):
+        r"""
+        A multipole extension with multipole order M to the power-law total mass distribution.
+
+        Quantities computed from this profile (e.g. deflections, convergence) are of only the multipole, and not the
+        power-law mass distribution itself.
+
+        The typical use case is therefore for the multipoles to be combined with a `PowerLaw` mass profile with the
+        same parameters (see example below).
+
+        When combined with a power-law, the functional form of the convergence is:
+
+        .. math::
+            \kappa(r, \phi) = \frac{1}{2} \left(\frac{\theta_{\rm E}^{\rm mass}}{r}\right)^{\gamma^{\rm mass} - 1}
+            k^{\rm mass}_m \, \cos(m(\phi - \phi^{\rm mass}_m)) \, ,
+
+        Where \\xi are elliptical coordinates calculated according to :class: SphProfile.
+
+        The parameters :math: k^{\rm mass}_m and :math: \phi^{\rm mass}_are parameterized as elliptical components
+        :math: (\epsilon_{\rm 1}^{\rm mp}\,\epsilon_{\rm 2}^{\rm mp}), which are given by:
+
+        .. math::
+                \phi^{\rm mass}_m = \frac{1}{m} \arctan{\frac{\epsilon_{\rm 2}^{\rm mp}}{\epsilon_{\rm 1}^{\rm mp}}}, \, \,
+                k^{\rm mass}_m = \sqrt{{\epsilon_{\rm 1}^{\rm mp}}^2 + {\epsilon_{\rm 2}^{\rm mp}}^2} \, .
+
+        This mass profile is described fully in the following paper: https://arxiv.org/abs/1302.5482
+
+        Parameters
+        ----------
+        centre
+            The (y,x) arc-second coordinates of the profile centre.
+        einstein_radius
+            The arc-second Einstein radius.
+        slope
+            The density slope of the power-law (lower value -> shallower profile, higher value -> steeper profile).
+        multipole_comps
+            The first and second ellipticity components of the multipole.
+
+        Examples
+        --------
+
+        mass = al.mp.PowerLaw(
+            centre=(0.0, 0.0),
+            ell_comps=(-0.1, 0.2),
+            einstein_radius=1.0,
+            slope=2.2
+        )
+
+        multipole = al.mp.PowerLawMultipole(
+            centre=(0.0, 0.0),
+            einstein_radius=1.0,
+            slope=2.2,
+            multipole_comps=(0.3, 0.2)
+        )
+
+        galaxy = al.Galaxy(
+            redshift=0.5,
+            mass=mass,
+            multipole=multipole
+        )
+
+        grid=al.Grid2D.uniform(shape_native=(10, 10), pixel_scales=0.1)
+
+        deflections = galaxy.deflections_yx_2d_from(
+            grid=grid
+        )
+        """
+        from astropy import units
+
+        super().__init__(centre=centre, ell_comps=(0.0, 0.0))
+
+        self.m = int(m)
+
+        self.einstein_radius = einstein_radius
+        self.slope = slope
+
+        self.multipole_comps = multipole_comps
+        self.k_m, self.angle_m = convert.multipole_k_m_and_phi_m_from(
+            multipole_comps=multipole_comps, m=m
+        )
+        self.angle_m *= units.deg.to(units.rad)
+
+    def get_shape_angle(
+        self,
+        base_profile: PowerLaw,
+    ) -> float:
+        """
+        The shape angle is the offset between the angle of the ellipse and the angle of the multipole,
+        this defines the shape that the multipole takes.
+
+        In the case of the m=4 multipole, angles of 0 indicate pure diskiness, angles +- 45
+        indicate pure boxiness.
+
+        Parameters
+        ----------
+        base_profile
+            The base power-law mass profile that is perturbed by the multipole.
+
+        Returns
+        -------
+        The angle between the ellipse and the multipole, in degrees, between +- 180/m.
+        """
+
+        angle = (
+            convert.angle_from(base_profile.ell_comps)
+            - convert.multipole_k_m_and_phi_m_from(self.multipole_comps, self.m)[1]
+        )
+        if angle < -180 / self.m:
+            angle += 360 / self.m
+        elif angle > 180 / self.m:
+            angle -= 360 / self.m
+
+        return angle
+
+    def jacobian(
+        self, a_r: np.ndarray, a_angle: np.ndarray, polar_angle_grid: np.ndarray, xp=np
+    ) -> Tuple[np.ndarray, Tuple]:
+        """
+        The Jacobian transformation from polar to cartesian coordinates.
+
+        Parameters
+        ----------
+        a_r
+            Ask Aris
+        a_angle
+            Ask Aris
+        polar_angle_grid
+            The polar angle coordinates of the input (y,x) Cartesian grid of coordinates.
+        """
+        return (
+            a_r * xp.sin(polar_angle_grid) + a_angle * xp.cos(polar_angle_grid),
+            a_r * xp.cos(polar_angle_grid) - a_angle * xp.sin(polar_angle_grid),
+        )
+
+    @aa.grid_dec.to_vector_yx
+    @aa.grid_dec.transform
+    def deflections_yx_2d_from(
+        self, grid: aa.type.Grid1D2DLike, xp=np, **kwargs
+    ) -> np.ndarray:
+        """
+        Calculate the deflection angles on a grid of (y,x) arc-second coordinates.
+
+        For coordinates (0.0, 0.0) the analytic calculation of the deflection angle gives a NaN. Therefore,
+        coordinates at (0.0, 0.0) are shifted slightly to (1.0e-8, 1.0e-8).
+
+        Parameters
+        ----------
+        grid
+            The grid of (y,x) arc-second coordinates the deflection angles are computed on.
+        """
+        radial_grid, polar_angle_grid = radial_and_angle_grid_from(grid=grid, xp=xp)
+
+        a_r = (
+            -(
+                (3.0 - self.slope)
+                * self.einstein_radius ** (self.slope - 1.0)
+                * radial_grid ** (2.0 - self.slope)
+            )
+            / (self.m**2.0 - (3.0 - self.slope) ** 2.0)
+            * self.k_m
+            * xp.cos(self.m * (polar_angle_grid - self.angle_m))
+        )
+
+        a_angle = (
+            (
+                self.m
+                * self.einstein_radius ** (self.slope - 1.0)
+                * radial_grid ** (2.0 - self.slope)
+            )
+            / (self.m**2.0 - (3.0 - self.slope) ** 2.0)
+            * self.k_m
+            * xp.sin(self.m * (polar_angle_grid - self.angle_m))
+        )
+
+        return xp.stack(
+            self.jacobian(
+                a_r=a_r, a_angle=a_angle, polar_angle_grid=polar_angle_grid, xp=xp
+            ),
+            axis=-1,
+        )
+
+    @aa.over_sample
+    @aa.grid_dec.to_array
+    @aa.grid_dec.transform
+    def convergence_2d_from(
+        self, grid: aa.type.Grid1D2DLike, xp=np, **kwargs
+    ) -> np.ndarray:
+        """
+        Returns the two dimensional projected convergence on a grid of (y,x) arc-second coordinates.
+
+        Parameters
+        ----------
+        grid
+            The grid of (y,x) arc-second coordinates the convergence is computed on.
+        """
+        r, angle = radial_and_angle_grid_from(grid=grid, xp=xp)
+
+        return (
+            1.0
+            / 2.0
+            * (self.einstein_radius / r) ** (self.slope - 1)
+            * self.k_m
+            * jnp.cos(self.m * (angle - self.angle_m))
+        )
+
+    @aa.grid_dec.to_array
+    def potential_2d_from(
+        self, grid: aa.type.Grid2DLike, xp=np, **kwargs
+    ) -> np.ndarray:
+        """
+        Calculate the potential on a grid of (y,x) arc-second coordinates.
+
+        Parameters
+        ----------
+        grid
+            The grid of (y,x) arc-second coordinates the deflection angles are computed on.
+        """
+        return xp.zeros(shape=grid.shape[0])