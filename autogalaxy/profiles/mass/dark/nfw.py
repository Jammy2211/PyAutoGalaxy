--- conflicted
+++ resolved
@@ -1,434 +1,433 @@
-import numpy as np
-from scipy.integrate import quad
-from typing import Tuple
-
-import autoarray as aa
-
-from autogalaxy.profiles.mass.dark.gnfw import gNFW
-from autogalaxy.profiles.mass.abstract.cse import MassProfileCSE
-from autogalaxy.profiles.mass.dark.nfw_HK24 import semi_major_axis, Kappa, Shear
-
-class NFW(gNFW, MassProfileCSE):
-    def __init__(
-        self,
-        centre: Tuple[float, float] = (0.0, 0.0),
-        ell_comps: Tuple[float, float] = (0.0, 0.0),
-        kappa_s: float = 0.05,
-        scale_radius: float = 1.0,
-    ):
-        """
-        The elliptical NFW profiles, used to fit the dark matter halo of the lens.
-
-        Parameters
-        ----------
-        centre
-            The (y,x) arc-second coordinates of the profile centre.
-        ell_comps
-            The first and second ellipticity components of the elliptical coordinate system.
-        kappa_s
-            The overall normalization of the dark matter halo \
-            (kappa_s = (rho_s * scale_radius)/lensing_critical_density)
-        scale_radius
-            The NFW scale radius `r_s`, as an angle on the sky in arcseconds.
-        """
-
-        super().__init__(
-            centre=centre,
-            ell_comps=ell_comps,
-            kappa_s=kappa_s,
-            inner_slope=1.0,
-            scale_radius=scale_radius,
-        )
-        super(MassProfileCSE, self).__init__()
-
-<<<<<<< HEAD
-    def deflections_yx_2d_from(self, grid: aa.type.Grid2DLike):
-        return self.deflections_2d_via_cse_from(grid=grid)
-    #def deflections_yx_2d_from(self, grid: aa.type.Grid2DLike):
-    #    return self.deflections_2d_via_integral_from(grid=grid)
-=======
-    def deflections_yx_2d_from(self, grid: aa.type.Grid2DLike, **kwargs):
-        return self.deflections_2d_via_cse_from(grid=grid, **kwargs)
->>>>>>> 5610737b
-
-    @aa.grid_dec.to_vector_yx
-    @aa.grid_dec.transform
-    @aa.grid_dec.relocate_to_radial_minimum
-    def deflections_2d_via_integral_from(self, grid: aa.type.Grid2DLike, **kwargs):
-        """
-        Calculate the deflection angles at a given set of arc-second gridded coordinates.
-
-        Parameters
-        ----------
-        grid
-            The grid of (y,x) arc-second coordinates the deflection angles are computed on.
-
-        """
-
-        def calculate_deflection_component(npow, index):
-            deflection_grid = self.axis_ratio * grid[:, index]
-
-            for i in range(grid.shape[0]):
-                deflection_grid[i] *= (
-                    self.kappa_s
-                    * quad(
-                        self.deflection_func,
-                        a=0.0,
-                        b=1.0,
-                        args=(
-                            grid[i, 0],
-                            grid[i, 1],
-                            npow,
-                            self.axis_ratio,
-                            self.scale_radius,
-                        ),
-                    )[0]
-                )
-
-            return deflection_grid
-
-        deflection_y = calculate_deflection_component(1.0, 0)
-        deflection_x = calculate_deflection_component(0.0, 1)
-
-        return self.rotated_grid_from_reference_frame_from(
-            np.multiply(1.0, np.vstack((deflection_y, deflection_x)).T)
-        )
-
-    @aa.grid_dec.to_vector_yx
-    @aa.grid_dec.transform
-    @aa.grid_dec.relocate_to_radial_minimum
-    def deflections_2d_via_cse_from(self, grid: aa.type.Grid2DLike, **kwargs):
-        return self._deflections_2d_via_cse_from(grid=grid, **kwargs)
-
-    @staticmethod
-    def deflection_func(u, y, x, npow, axis_ratio, scale_radius):
-        _eta_u = (1.0 / scale_radius) * np.sqrt(
-            (u * ((x**2) + (y**2 / (1 - (1 - axis_ratio**2) * u))))
-        )
-
-        if _eta_u > 1:
-            _eta_u_2 = (1.0 / np.sqrt(_eta_u**2 - 1)) * np.arctan(
-                np.sqrt(_eta_u**2 - 1)
-            )
-        elif _eta_u < 1:
-            _eta_u_2 = (1.0 / np.sqrt(1 - _eta_u**2)) * np.arctanh(
-                np.sqrt(1 - _eta_u**2)
-            )
-        else:
-            _eta_u_2 = 1
-
-        return (
-            2.0
-            * (1 - _eta_u_2)
-            / (_eta_u**2 - 1)
-            / ((1 - (1 - axis_ratio**2) * u) ** (npow + 0.5))
-        )
-
-    @aa.over_sample
-    @aa.grid_dec.to_array
-    @aa.grid_dec.transform
-    @aa.grid_dec.relocate_to_radial_minimum
-    def convergence_2d_via_cse_from(self, grid: aa.type.Grid2DLike, **kwargs):
-        """
-        Calculate the projected 2D convergence from a grid of (y,x) arc second coordinates, by computing and summing
-        the convergence of each individual cse used to decompose the mass profile.
-
-        The cored steep elliptical (cse) decomposition of a the elliptical NFW mass
-        profile (e.g. `decompose_convergence_via_cse`) is using equation (12) of
-        Oguri 2021 (https://arxiv.org/abs/2106.11464).
-
-        Parameters
-        ----------
-        grid
-            The grid of (y,x) arc-second coordinates the convergence is computed on.
-        """
-
-        elliptical_radii = self.elliptical_radii_grid_from(grid=grid, **kwargs)
-
-        return self._convergence_2d_via_cse_from(grid_radii=elliptical_radii)
-
-    def convergence_func(self, grid_radius: float) -> float:
-        grid_radius = (1.0 / self.scale_radius) * grid_radius + 0j
-        return np.real(2.0 * self.kappa_s * self.coord_func_g(grid_radius=grid_radius))
-
-    @aa.over_sample
-    @aa.grid_dec.to_array
-    @aa.grid_dec.transform
-    @aa.grid_dec.relocate_to_radial_minimum
-    def potential_2d_from(self, grid: aa.type.Grid2DLike, **kwargs):
-        """
-        Calculate the potential at a given set of arc-second gridded coordinates.
-
-        Parameters
-        ----------
-        grid
-            The grid of (y,x) arc-second coordinates the deflection angles are computed on.
-
-        """
-
-        potential_grid = np.zeros(grid.shape[0])
-
-        for i in range(grid.shape[0]):
-            potential_grid[i] = quad(
-                self.potential_func,
-                a=0.0,
-                b=1.0,
-                args=(
-                    grid[i, 0],
-                    grid[i, 1],
-                    self.axis_ratio,
-                    self.kappa_s,
-                    self.scale_radius,
-                ),
-                epsrel=1.49e-5,
-            )[0]
-
-        return potential_grid
-
-    @staticmethod
-    def potential_func(u, y, x, axis_ratio, kappa_s, scale_radius):
-        _eta_u = (1.0 / scale_radius) * np.sqrt(
-            (u * ((x**2) + (y**2 / (1 - (1 - axis_ratio**2) * u))))
-        )
-
-        if _eta_u > 1:
-            _eta_u_2 = (1.0 / np.sqrt(_eta_u**2 - 1)) * np.arctan(
-                np.sqrt(_eta_u**2 - 1)
-            )
-        elif _eta_u < 1:
-            _eta_u_2 = (1.0 / np.sqrt(1 - _eta_u**2)) * np.arctanh(
-                np.sqrt(1 - _eta_u**2)
-            )
-        else:
-            _eta_u_2 = 1
-
-        return (
-            4.0
-            * kappa_s
-            * scale_radius
-            * (axis_ratio / 2.0)
-            * (_eta_u / u)
-            * ((np.log(_eta_u / 2.0) + _eta_u_2) / _eta_u)
-            / ((1 - (1 - axis_ratio**2) * u) ** 0.5)
-        )
-
-    def decompose_convergence_via_cse(
-        self, grid_radii: np.ndarray, total_cses=30, sample_points=60
-    ):
-        """
-        Decompose the convergence of the elliptical NFW mass profile into cored steep elliptical (cse) profiles.
-
-        This uses an input function `func` which is specific to the elliptical NFW mass profile, and is defined by
-        equation (12) of Oguri 2021 (https://arxiv.org/abs/2106.11464).
-
-        Parameters
-        ----------
-        func
-            The function representing the profile that is decomposed into CSEs.
-        radii_min:
-            The minimum radius to fit
-        radii_max:
-            The maximum radius to fit
-        total_cses
-            The number of CSEs used to approximate the input func.
-        sample_points: int (should be larger than 'total_cses')
-            The number of data points to fit
-
-        Returns
-        -------
-        Tuple[List, List]
-            A list of amplitudes and core radii of every cored steep elliptical (cse) the mass profile is decomposed
-            into.
-        """
-        radii_min = 0.005
-        radii_max = max(7.5, np.max(grid_radii))
-
-        def nfw_2d(r):
-            grid_radius = (1.0 / self.scale_radius) * r + 0j
-            return np.real(
-                2.0 * self.kappa_s * self.coord_func_g(grid_radius=grid_radius)
-            )
-
-        return self._decompose_convergence_via_cse_from(
-            func=nfw_2d,
-            radii_min=radii_min,
-            radii_max=radii_max,
-            total_cses=total_cses,
-            sample_points=sample_points,
-        )
-
-    @staticmethod
-    def coord_func(r):
-        if r > 1:
-            return (1.0 / np.sqrt(r**2 - 1)) * np.arctan(np.sqrt(r**2 - 1))
-        elif r < 1:
-            return (1.0 / np.sqrt(1 - r**2)) * np.arctanh(np.sqrt(1 - r**2))
-        elif r == 1:
-            return 1
-
-
-    @aa.grid_dec.grid_2d_to_structure
-    @aa.grid_dec.transform
-    @aa.grid_dec.relocate_to_radial_minimum
-    
-    def shear_yx_2d_from(self, grid: aa.type.Grid2DLike):
-        """
-        Analytic calculation shear from Heyrovský & Karamazov 2024
-
-        Parameters
-        ----------
-        grid
-            The grid of (y,x) arc-second coordinates the deflection angles are computed on.
-
-        Returns
-        -------
-        Shear
-
-        """
-        
-        #Convert e definitions:
-        #from q = (1-e)/(1+e) to q = sqrt(1-e**2)
-        e_autolens = np.sqrt(self.ell_comps[1]**2 + self.ell_comps[0]**2)
-        e_hk24 = 2*np.sqrt(e_autolens) / np.sqrt(1 + 2 * e_autolens + e_autolens**2)
-        
-        #Define dimensionless length coords
-        x1 = grid[:,1]/self.scale_radius
-        x2 = grid[:,0]/self.scale_radius
-        
-        #Avoid nans due to x=0
-        x1 = np.where(np.abs(x1)<1e-6, 1e-6, x1)
-        x2 = np.where(np.abs(x2)<1e-6, 1e-6, x2)
-        
-        #Calculate shear from nfw_HK24.py
-        g1, g2 = Shear(x1,x2, e_hk24, self.kappa_s)
-
-        #Rotation for shear
-        shear_field = self.rotated_grid_from_reference_frame_from(
-        grid=np.vstack((g2, g1)).T, angle=self.angle * 2
-                      )
-        return aa.VectorYX2DIrregular(values=shear_field, grid=grid)
-        
-
-    @aa.grid_dec.grid_2d_to_structure
-    @aa.grid_dec.transform
-    @aa.grid_dec.relocate_to_radial_minimum
-    
-    def convergence_2d_from_hk24(self, grid: aa.type.Grid2DLike):
-        """
-        Analytic calculation convergence from Heyrovský & Karamazov 2024
-
-        Parameters
-        ----------
-        grid
-            The grid of (y,x) arc-second coordinates the deflection angles are computed on.
-
-        Returns
-        -------
-        Convergence
-
-        """
-        
-        #Convert e definitions:
-        #from q = (1-e)/(1+e) to q = sqrt(1-e**2)
-        e_autolens = np.sqrt(self.ell_comps[1]**2 + self.ell_comps[0]**2)
-        e_hk24 = 2*np.sqrt(e_autolens) / np.sqrt(1 + 2 * e_autolens + e_autolens**2)
-        
-        #Define dimensionless length coords
-        x1 = grid[:,1]/self.scale_radius
-        x2 = grid[:,0]/self.scale_radius
-        
-        #Avoid nans due to x=0
-        x1 = np.where(np.abs(x1)<1e-6, 1e-6, x1)
-        x2 = np.where(np.abs(x2)<1e-6, 1e-6, x2)
-        
-        #Calculate convergence from nfw_HK24.py
-        a = semi_major_axis(x1, x2, e_hk24)
-        convergence = Kappa(self.kappa_s, a)
-        
-        return convergence
-        
-    
-class NFWSph(NFW):
-    def __init__(
-        self,
-        centre: Tuple[float, float] = (0.0, 0.0),
-        kappa_s: float = 0.05,
-        scale_radius: float = 1.0,
-    ):
-        """
-        The spherical NFW profiles, used to fit the dark matter halo of the lens.
-
-        Parameters
-        ----------
-        centre
-            The (y,x) arc-second coordinates of the profile centre.
-        kappa_s
-            The overall normalization of the dark matter halo \
-            (kappa_s = (rho_s * scale_radius)/lensing_critical_density)
-        scale_radius
-            The arc-second radius where the average density within this radius is 200 times the critical density of \
-            the Universe..
-        """
-
-        super().__init__(
-            centre=centre,
-            ell_comps=(0.0, 0.0),
-            kappa_s=kappa_s,
-            scale_radius=scale_radius,
-        )
-
-    def deflections_yx_2d_from(self, grid: aa.type.Grid2DLike, **kwargs):
-        return self.deflections_2d_via_analytic_from(grid=grid, **kwargs)
-
-    @aa.grid_dec.to_vector_yx
-    @aa.grid_dec.transform
-    @aa.grid_dec.relocate_to_radial_minimum
-    def deflections_2d_via_analytic_from(self, grid: aa.type.Grid2DLike, **kwargs):
-        """
-        Calculate the deflection angles at a given set of arc-second gridded coordinates.
-
-        Parameters
-        ----------
-        grid
-            The grid of (y,x) arc-second coordinates the deflection angles are computed on.
-        """
-
-        eta = np.multiply(
-            1.0 / self.scale_radius, self.radial_grid_from(grid=grid, **kwargs)
-        )
-
-        deflection_grid = np.multiply(
-            (4.0 * self.kappa_s * self.scale_radius / eta),
-            self.deflection_func_sph(grid_radius=eta),
-        )
-
-        return self._cartesian_grid_via_radial_from(grid=grid, radius=deflection_grid)
-
-    def deflection_func_sph(self, grid_radius):
-        grid_radius = grid_radius + 0j
-        return np.real(self.coord_func_h(grid_radius=grid_radius))
-
-    @aa.over_sample
-    @aa.grid_dec.to_array
-    @aa.grid_dec.transform
-    @aa.grid_dec.relocate_to_radial_minimum
-    def potential_2d_from(self, grid: aa.type.Grid2DLike, **kwargs):
-        """
-        Calculate the potential at a given set of arc-second gridded coordinates.
-
-        Parameters
-        ----------
-        grid
-            The grid of (y,x) arc-second coordinates the deflection angles are computed on.
-
-        """
-        eta = (1.0 / self.scale_radius) * self.radial_grid_from(
-            grid=grid, **kwargs
-        ) + 0j
-        return np.real(
-            2.0 * self.scale_radius * self.kappa_s * self.potential_func_sph(eta)
-        )
-
-    @staticmethod
-    def potential_func_sph(eta):
-        return ((np.log(eta / 2.0)) ** 2) - (np.arctanh(np.sqrt(1 - eta**2))) ** 2
+import numpy as np
+from scipy.integrate import quad
+from typing import Tuple
+
+import autoarray as aa
+
+from autogalaxy.profiles.mass.dark.gnfw import gNFW
+from autogalaxy.profiles.mass.abstract.cse import MassProfileCSE
+from autogalaxy.profiles.mass.dark.nfw_HK24 import (
+    semi_major_axis,
+    kappa_from,
+    gamma1,
+    gamma2,
+)
+
+
+class NFW(gNFW, MassProfileCSE):
+    def __init__(
+        self,
+        centre: Tuple[float, float] = (0.0, 0.0),
+        ell_comps: Tuple[float, float] = (0.0, 0.0),
+        kappa_s: float = 0.05,
+        scale_radius: float = 1.0,
+    ):
+        """
+        The elliptical NFW profiles, used to fit the dark matter halo of the lens.
+
+        Parameters
+        ----------
+        centre
+            The (y,x) arc-second coordinates of the profile centre.
+        ell_comps
+            The first and second ellipticity components of the elliptical coordinate system.
+        kappa_s
+            The overall normalization of the dark matter halo \|
+            (kappa_s = (rho_s * scale_radius)/lensing_critical_density)
+        scale_radius
+            The NFW scale radius `r_s`, as an angle on the sky in arcseconds.
+        """
+
+        super().__init__(
+            centre=centre,
+            ell_comps=ell_comps,
+            kappa_s=kappa_s,
+            inner_slope=1.0,
+            scale_radius=scale_radius,
+        )
+        super(MassProfileCSE, self).__init__()
+
+    def deflections_yx_2d_from(self, grid: aa.type.Grid2DLike):
+        return self.deflections_2d_via_cse_from(grid=grid)
+
+    @aa.grid_dec.to_vector_yx
+    @aa.grid_dec.transform
+    @aa.grid_dec.relocate_to_radial_minimum
+    def deflections_2d_via_integral_from(self, grid: aa.type.Grid2DLike, **kwargs):
+        """
+        Calculate the deflection angles at a given set of arc-second gridded coordinates.
+
+        Parameters
+        ----------
+        grid
+            The grid of (y,x) arc-second coordinates the deflection angles are computed on.
+
+        """
+
+        def calculate_deflection_component(npow, index):
+            deflection_grid = self.axis_ratio * grid[:, index]
+
+            for i in range(grid.shape[0]):
+                deflection_grid[i] *= (
+                    self.kappa_s
+                    * quad(
+                        self.deflection_func,
+                        a=0.0,
+                        b=1.0,
+                        args=(
+                            grid[i, 0],
+                            grid[i, 1],
+                            npow,
+                            self.axis_ratio,
+                            self.scale_radius,
+                        ),
+                    )[0]
+                )
+
+            return deflection_grid
+
+        deflection_y = calculate_deflection_component(1.0, 0)
+        deflection_x = calculate_deflection_component(0.0, 1)
+
+        return self.rotated_grid_from_reference_frame_from(
+            np.multiply(1.0, np.vstack((deflection_y, deflection_x)).T)
+        )
+
+    @aa.grid_dec.to_vector_yx
+    @aa.grid_dec.transform
+    @aa.grid_dec.relocate_to_radial_minimum
+    def deflections_2d_via_cse_from(self, grid: aa.type.Grid2DLike, **kwargs):
+        return self._deflections_2d_via_cse_from(grid=grid, **kwargs)
+
+    @staticmethod
+    def deflection_func(u, y, x, npow, axis_ratio, scale_radius):
+        _eta_u = (1.0 / scale_radius) * np.sqrt(
+            (u * ((x**2) + (y**2 / (1 - (1 - axis_ratio**2) * u))))
+        )
+
+        if _eta_u > 1:
+            _eta_u_2 = (1.0 / np.sqrt(_eta_u**2 - 1)) * np.arctan(
+                np.sqrt(_eta_u**2 - 1)
+            )
+        elif _eta_u < 1:
+            _eta_u_2 = (1.0 / np.sqrt(1 - _eta_u**2)) * np.arctanh(
+                np.sqrt(1 - _eta_u**2)
+            )
+        else:
+            _eta_u_2 = 1
+
+        return (
+            2.0
+            * (1 - _eta_u_2)
+            / (_eta_u**2 - 1)
+            / ((1 - (1 - axis_ratio**2) * u) ** (npow + 0.5))
+        )
+
+    @aa.over_sample
+    @aa.grid_dec.to_array
+    @aa.grid_dec.transform
+    @aa.grid_dec.relocate_to_radial_minimum
+    def convergence_2d_via_cse_from(self, grid: aa.type.Grid2DLike, **kwargs):
+        """
+        Calculate the projected 2D convergence from a grid of (y,x) arc second coordinates, by computing and summing
+        the convergence of each individual cse used to decompose the mass profile.
+
+        The cored steep elliptical (cse) decomposition of a the elliptical NFW mass
+        profile (e.g. `decompose_convergence_via_cse`) is using equation (12) of
+        Oguri 2021 (https://arxiv.org/abs/2106.11464).
+
+        Parameters
+        ----------
+        grid
+            The grid of (y,x) arc-second coordinates the convergence is computed on.
+        """
+
+        elliptical_radii = self.elliptical_radii_grid_from(grid=grid, **kwargs)
+
+        return self._convergence_2d_via_cse_from(grid_radii=elliptical_radii)
+
+    def convergence_func(self, grid_radius: float) -> float:
+        grid_radius = (1.0 / self.scale_radius) * grid_radius + 0j
+        return np.real(2.0 * self.kappa_s * self.coord_func_g(grid_radius=grid_radius))
+
+    @aa.over_sample
+    @aa.grid_dec.to_array
+    @aa.grid_dec.transform
+    @aa.grid_dec.relocate_to_radial_minimum
+    def potential_2d_from(self, grid: aa.type.Grid2DLike, **kwargs):
+        """
+        Calculate the potential at a given set of arc-second gridded coordinates.
+
+        Parameters
+        ----------
+        grid
+            The grid of (y,x) arc-second coordinates the deflection angles are computed on.
+
+        """
+
+        potential_grid = np.zeros(grid.shape[0])
+
+        for i in range(grid.shape[0]):
+            potential_grid[i] = quad(
+                self.potential_func,
+                a=0.0,
+                b=1.0,
+                args=(
+                    grid[i, 0],
+                    grid[i, 1],
+                    self.axis_ratio,
+                    self.kappa_s,
+                    self.scale_radius,
+                ),
+                epsrel=1.49e-5,
+            )[0]
+
+        return potential_grid
+
+    @staticmethod
+    def potential_func(u, y, x, axis_ratio, kappa_s, scale_radius):
+        _eta_u = (1.0 / scale_radius) * np.sqrt(
+            (u * ((x**2) + (y**2 / (1 - (1 - axis_ratio**2) * u))))
+        )
+
+        if _eta_u > 1:
+            _eta_u_2 = (1.0 / np.sqrt(_eta_u**2 - 1)) * np.arctan(
+                np.sqrt(_eta_u**2 - 1)
+            )
+        elif _eta_u < 1:
+            _eta_u_2 = (1.0 / np.sqrt(1 - _eta_u**2)) * np.arctanh(
+                np.sqrt(1 - _eta_u**2)
+            )
+        else:
+            _eta_u_2 = 1
+
+        return (
+            4.0
+            * kappa_s
+            * scale_radius
+            * (axis_ratio / 2.0)
+            * (_eta_u / u)
+            * ((np.log(_eta_u / 2.0) + _eta_u_2) / _eta_u)
+            / ((1 - (1 - axis_ratio**2) * u) ** 0.5)
+        )
+
+    def decompose_convergence_via_cse(
+        self, grid_radii: np.ndarray, total_cses=30, sample_points=60
+    ):
+        """
+        Decompose the convergence of the elliptical NFW mass profile into cored steep elliptical (cse) profiles.
+
+        This uses an input function `func` which is specific to the elliptical NFW mass profile, and is defined by
+        equation (12) of Oguri 2021 (https://arxiv.org/abs/2106.11464).
+
+        Parameters
+        ----------
+        func
+            The function representing the profile that is decomposed into CSEs.
+        radii_min:
+            The minimum radius to fit
+        radii_max:
+            The maximum radius to fit
+        total_cses
+            The number of CSEs used to approximate the input func.
+        sample_points: int (should be larger than 'total_cses')
+            The number of data points to fit
+
+        Returns
+        -------
+        Tuple[List, List]
+            A list of amplitudes and core radii of every cored steep elliptical (cse) the mass profile is decomposed
+            into.
+        """
+        radii_min = 0.005
+        radii_max = max(7.5, np.max(grid_radii))
+
+        def nfw_2d(r):
+            grid_radius = (1.0 / self.scale_radius) * r + 0j
+            return np.real(
+                2.0 * self.kappa_s * self.coord_func_g(grid_radius=grid_radius)
+            )
+
+        return self._decompose_convergence_via_cse_from(
+            func=nfw_2d,
+            radii_min=radii_min,
+            radii_max=radii_max,
+            total_cses=total_cses,
+            sample_points=sample_points,
+        )
+
+    @staticmethod
+    def coord_func(r):
+        if r > 1:
+            return (1.0 / np.sqrt(r**2 - 1)) * np.arctan(np.sqrt(r**2 - 1))
+        elif r < 1:
+            return (1.0 / np.sqrt(1 - r**2)) * np.arctanh(np.sqrt(1 - r**2))
+        elif r == 1:
+            return 1
+
+    @aa.grid_dec.to_vector_yx
+    @aa.grid_dec.transform
+    @aa.grid_dec.relocate_to_radial_minimum
+    def shear_yx_2d_from(self, grid: aa.type.Grid2DLike, **kwargs):
+        """
+        Analytic calculation shear from Heyrovský & Karamazov 2024
+
+        Parameters
+        ----------
+        grid
+            The grid of (y,x) arc-second coordinates the deflection angles are computed on.
+
+        """
+
+        # Convert e definitions:
+        # from q = (1-e)/(1+e) to q = sqrt(1-e**2)
+
+        e_autolens = np.sqrt(self.ell_comps[1] ** 2 + self.ell_comps[0] ** 2)
+        e_hk24 = 2 * np.sqrt(e_autolens) / np.sqrt(1 + 2 * e_autolens + e_autolens**2)
+
+        # Define dimensionless length coords
+
+        x1 = grid[:, 1] / self.scale_radius
+        x2 = grid[:, 0] / self.scale_radius
+
+        # Avoid nans due to x=0
+        x1 = np.where(np.abs(x1) < 1e-6, 1e-6, x1)
+        x2 = np.where(np.abs(x2) < 1e-6, 1e-6, x2)
+
+        # Calculate shear from nfw_HK24.py
+
+        g1 = gamma1(x1=x1, x2=x2, e=e_hk24, k_s=self.kappa_s)  # /k_s
+        g2 = gamma2(x1=x1, x2=x2, e=e_hk24, k_s=self.kappa_s)  # /k_s
+
+        # Rotation for shear
+
+        shear_field = self.rotated_grid_from_reference_frame_from(
+            grid=np.vstack((g2, g1)).T, angle=self.angle * 2
+        )
+
+        return aa.VectorYX2DIrregular(values=shear_field, grid=grid)
+
+    @aa.grid_dec.to_array
+    @aa.grid_dec.transform
+    @aa.grid_dec.relocate_to_radial_minimum
+    def convergence_2d_from_hk24(self, grid: aa.type.Grid2DLike, **kwargs):
+        """
+        Analytic calculation convergence from Heyrovský & Karamazov 2024
+
+        Parameters
+        ----------
+        grid
+            The grid of (y,x) arc-second coordinates the deflection angles are computed on.
+
+        Returns
+        -------
+        Convergence
+
+        """
+
+        # Convert e definitions:
+        # from q = (1-e)/(1+e) to q = sqrt(1-e**2)
+
+        e_autolens = np.sqrt(self.ell_comps[1] ** 2 + self.ell_comps[0] ** 2)
+        e_hk24 = 2 * np.sqrt(e_autolens) / np.sqrt(1 + 2 * e_autolens + e_autolens**2)
+
+        # Define dimensionless length coords
+
+        x1 = grid[:, 1] / self.scale_radius
+        x2 = grid[:, 0] / self.scale_radius
+
+        # Avoid nans due to x=0
+
+        x1 = np.where(np.abs(x1) < 1e-6, 1e-6, x1)
+        x2 = np.where(np.abs(x2) < 1e-6, 1e-6, x2)
+
+        # Calculate convergence from nfw_HK24.py
+        a = semi_major_axis(x1, x2, e_hk24)
+
+        return kappa_from(k_s=self.kappa_s, a=a)
+
+
+class NFWSph(NFW):
+    def __init__(
+        self,
+        centre: Tuple[float, float] = (0.0, 0.0),
+        kappa_s: float = 0.05,
+        scale_radius: float = 1.0,
+    ):
+        """
+        The spherical NFW profiles, used to fit the dark matter halo of the lens.
+
+        Parameters
+        ----------
+        centre
+            The (y,x) arc-second coordinates of the profile centre.
+        kappa_s
+            The overall normalization of the dark matter halo \
+            (kappa_s = (rho_s * scale_radius)/lensing_critical_density)
+        scale_radius
+            The arc-second radius where the average density within this radius is 200 times the critical density of \
+            the Universe..
+        """
+
+        super().__init__(
+            centre=centre,
+            ell_comps=(0.0, 0.0),
+            kappa_s=kappa_s,
+            scale_radius=scale_radius,
+        )
+
+    def deflections_yx_2d_from(self, grid: aa.type.Grid2DLike, **kwargs):
+        return self.deflections_2d_via_analytic_from(grid=grid, **kwargs)
+
+    @aa.grid_dec.to_vector_yx
+    @aa.grid_dec.transform
+    @aa.grid_dec.relocate_to_radial_minimum
+    def deflections_2d_via_analytic_from(self, grid: aa.type.Grid2DLike, **kwargs):
+        """
+        Calculate the deflection angles at a given set of arc-second gridded coordinates.
+
+        Parameters
+        ----------
+        grid
+            The grid of (y,x) arc-second coordinates the deflection angles are computed on.
+        """
+
+        eta = np.multiply(
+            1.0 / self.scale_radius, self.radial_grid_from(grid=grid, **kwargs)
+        )
+
+        deflection_grid = np.multiply(
+            (4.0 * self.kappa_s * self.scale_radius / eta),
+            self.deflection_func_sph(grid_radius=eta),
+        )
+
+        return self._cartesian_grid_via_radial_from(grid=grid, radius=deflection_grid)
+
+    def deflection_func_sph(self, grid_radius):
+        grid_radius = grid_radius + 0j
+        return np.real(self.coord_func_h(grid_radius=grid_radius))
+
+    @aa.over_sample
+    @aa.grid_dec.to_array
+    @aa.grid_dec.transform
+    @aa.grid_dec.relocate_to_radial_minimum
+    def potential_2d_from(self, grid: aa.type.Grid2DLike, **kwargs):
+        """
+        Calculate the potential at a given set of arc-second gridded coordinates.
+
+        Parameters
+        ----------
+        grid
+            The grid of (y,x) arc-second coordinates the deflection angles are computed on.
+
+        """
+        eta = (1.0 / self.scale_radius) * self.radial_grid_from(
+            grid=grid, **kwargs
+        ) + 0j
+        return np.real(
+            2.0 * self.scale_radius * self.kappa_s * self.potential_func_sph(eta)
+        )
+
+    @staticmethod
+    def potential_func_sph(eta):
+        return ((np.log(eta / 2.0)) ** 2) - (np.arctanh(np.sqrt(1 - eta**2))) ** 2