--- conflicted
+++ resolved
@@ -1,182 +1,167 @@
-import jax.numpy as np
-
-from .jax_utils import w_f_approx
-
-
-class MassProfileMGE:
-    """
-    This class speeds up deflection angle calculations of certain mass profiles by decompositing them into many
-    Gaussians.
-
-    This follows the method of Shajib 2019 - https://academic.oup.com/mnras/article/488/1/1387/5526256
-    """
-
-    def __init__(self):
-        pass
-
-    @staticmethod
-    def zeta_from(grid, amps, sigmas, axis_ratio):
-        """
-        The key part to compute the deflection angle of each Gaussian.
-        """
-        q2 = axis_ratio**2.0
-
-        scale_factor = axis_ratio / np.sqrt(2.0 * (1.0 - q2))
-
-        xs = np.array((grid.array[:, 1] * scale_factor).copy())
-        ys = np.array((grid.array[:, 0] * scale_factor).copy())
-
-        y_sign = np.sign(ys)
-        ys = ys * y_sign
-
-        z = xs + 1j * ys
-        zq = axis_ratio * xs + 1j * ys / axis_ratio
-        expv = -(xs**2.0) * (1.0 - q2) - ys**2.0 * (1.0 / q2 - 1.0)
-        sigma_ = sigmas.reshape((-1,) + (1,) * xs.ndim)
-        inv_sigma_ = 1 / sigma_
-        amps_ = amps.reshape((-1,) + (1,) * xs.ndim)
-
-        # process as one big vectorized calculation
-        # could try `jax.lax.scan` instead if this is too much memory
-        w = w_f_approx(inv_sigma_ * z)
-        wq = w_f_approx(inv_sigma_ * zq)
-        exp_factor = np.exp(inv_sigma_**2 * expv)
-
-        sigma_func_real = w.imag - exp_factor * wq.imag
-        sigma_func_imag = (-w.real + exp_factor * wq.real) * y_sign
-
-        output_grid = sigma_ * amps_ * (sigma_func_real + 1j * sigma_func_imag)
-        return output_grid.sum(axis=0)
-
-    @staticmethod
-    def kesi(p):
-        """
-        see Eq.(6) of 1906.08263
-        """
-        n_list = np.arange(0, 2 * p + 1, 1)
-        return (2.0 * p * np.log(10) / 3.0 + 2.0 * np.pi * n_list * 1j) ** (0.5)
-
-    @staticmethod
-    def eta(p):
-        """
-        see Eq.(6) of 1906.00263
-        """
-
-        i = np.arange(1, p, 1)
-        kesi_last = 1 / 2**p
-        k = kesi_last + np.cumsum(np.cumprod((p + 1 - i) / i) * kesi_last)
-<<<<<<< HEAD
-        
-        kesi_list = np.hstack([
-            np.array([0.5]),
-            np.ones(p),
-            k[::-1],
-            np.array([kesi_last])
-        ])
-        coef = (-1)**np.arange(0, 2 * p + 1, 1)
-        eta_const = 2.0 * np.sqrt(2.0 * np.pi) * 10 ** (p / 3.0)
-        eta_list = coef * kesi_list
-        return eta_const, eta_list
-=======
-
-        kesi_list = np.hstack(
-            [np.array([0.5]), np.ones(p), k[::-1], np.array([kesi_last])]
-        )
-        coef = (-1) ** np.arange(0, 2 * p + 1, 1)
-        eta_list = coef * 2.0 * np.sqrt(2.0 * np.pi) * 10 ** (p / 3.0) * kesi_list
-        return eta_list
->>>>>>> e591a260
-
-    def decompose_convergence_via_mge(self):
-        raise NotImplementedError()
-
-    def _decompose_convergence_via_mge(
-        self, func, radii_min, radii_max, func_terms=28, func_gaussians=20
-    ):
-        """
-
-        Parameters
-        ----------
-        func : func
-            The function representing the profile that is decomposed into Gaussians.
-        normalization
-            A normalization factor tyh
-        func_terms
-            The number of terms used to approximate the input func.
-        func_gaussians
-            The number of Gaussians used to represent the input func.
-
-        Returns
-        -------
-        """
-
-        kesis = self.kesi(func_terms)  # kesi in Eq.(6) of 1906.08263
-        eta_constant, eta_n = self.eta(func_terms)  # eta in Eqr.(6) of 1906.08263
-
-        # sigma is sampled from logspace between these radii.
-
-        log_sigmas = np.linspace(np.log(radii_min), np.log(radii_max), func_gaussians)
-        d_log_sigma = log_sigmas[1] - log_sigmas[0]
-        sigma_list = np.exp(log_sigmas)
-
-        amplitude_list = np.zeros(func_gaussians)
-<<<<<<< HEAD
-        f_sigma = eta_constant * np.sum(
-            eta_n * np.real(func(
-                sigma_list.reshape(-1, 1) * kesis
-            )),
-            axis=1
-=======
-        f_sigma = np.sum(
-            etas * np.real(func(sigma_list.reshape(-1, 1) * kesis)), axis=1
->>>>>>> e591a260
-        )
-        amplitude_list = f_sigma * d_log_sigma / np.sqrt(2.0 * np.pi)
-        amplitude_list = amplitude_list.at[0].multiply(0.5)
-        amplitude_list = amplitude_list.at[-1].multiply(0.5)
-        return amplitude_list, sigma_list
-
-    def convergence_2d_via_mge_from(self, grid_radii):
-        raise NotImplementedError()
-
-    def _convergence_2d_via_mge_from(
-        self, grid_radii, func_terms=28, func_gaussians=20
-    ):
-        """Calculate the projected convergence at a given set of arc-second gridded coordinates.
-
-        Parameters
-        ----------
-        grid
-            The grid of (y,x) arc-second coordinates the convergence is computed on.
-
-        """
-        amps, sigmas = self.decompose_convergence_via_mge(
-            func_terms=func_terms, func_gaussians=func_gaussians
-        )
-
-        convergence = 0.0
-
-        inv_sigma_ = 1 / sigmas.reshape((-1,) + (1,) * grid_radii.array.ndim)
-        amps_ = amps.reshape((-1,) + (1,) * grid_radii.array.ndim)
-        convergence = amps_ * np.exp(-0.5 * (grid_radii.array * inv_sigma_) ** 2)
-        return convergence.sum(axis=0)
-
-    def _deflections_2d_via_mge_from(
-        self, grid, sigmas_factor=1.0, func_terms=28, func_gaussians=20
-    ):
-        axis_ratio = np.min(np.array([self.axis_ratio, 0.9999]))
-
-        amps, sigmas = self.decompose_convergence_via_mge(
-            func_terms=func_terms, func_gaussians=func_gaussians
-        )
-        sigmas *= sigmas_factor
-
-        angle = self.zeta_from(
-            grid=grid, amps=amps, sigmas=sigmas, axis_ratio=axis_ratio
-        )
-
-        angle *= np.sqrt((2.0 * np.pi) / (1.0 - axis_ratio**2.0))
-
-        return self.rotated_grid_from_reference_frame_from(
-            np.vstack((-angle.imag, angle.real)).T
-        )
+import jax.numpy as np
+
+from .jax_utils import w_f_approx
+
+
+class MassProfileMGE:
+    """
+    This class speeds up deflection angle calculations of certain mass profiles by decompositing them into many
+    Gaussians.
+
+    This follows the method of Shajib 2019 - https://academic.oup.com/mnras/article/488/1/1387/5526256
+    """
+
+    def __init__(self):
+        pass
+
+    @staticmethod
+    def zeta_from(grid, amps, sigmas, axis_ratio):
+        """
+        The key part to compute the deflection angle of each Gaussian.
+        """
+        q2 = axis_ratio**2.0
+
+        scale_factor = axis_ratio / np.sqrt(2.0 * (1.0 - q2))
+
+        xs = np.array((grid.array[:, 1] * scale_factor).copy())
+        ys = np.array((grid.array[:, 0] * scale_factor).copy())
+
+        y_sign = np.sign(ys)
+        ys = ys * y_sign
+
+        z = xs + 1j * ys
+        zq = axis_ratio * xs + 1j * ys / axis_ratio
+        expv = -(xs**2.0) * (1.0 - q2) - ys**2.0 * (1.0 / q2 - 1.0)
+        sigma_ = sigmas.reshape((-1,) + (1,) * xs.ndim)
+        inv_sigma_ = 1 / sigma_
+        amps_ = amps.reshape((-1,) + (1,) * xs.ndim)
+
+        # process as one big vectorized calculation
+        # could try `jax.lax.scan` instead if this is too much memory
+        w = w_f_approx(inv_sigma_ * z)
+        wq = w_f_approx(inv_sigma_ * zq)
+        exp_factor = np.exp(inv_sigma_**2 * expv)
+
+        sigma_func_real = w.imag - exp_factor * wq.imag
+        sigma_func_imag = (-w.real + exp_factor * wq.real) * y_sign
+
+        output_grid = sigma_ * amps_ * (sigma_func_real + 1j * sigma_func_imag)
+        return output_grid.sum(axis=0)
+
+    @staticmethod
+    def kesi(p):
+        """
+        see Eq.(6) of 1906.08263
+        """
+        n_list = np.arange(0, 2 * p + 1, 1)
+        return (2.0 * p * np.log(10) / 3.0 + 2.0 * np.pi * n_list * 1j) ** (0.5)
+
+    @staticmethod
+    def eta(p):
+        """
+        see Eq.(6) of 1906.00263
+        """
+
+        i = np.arange(1, p, 1)
+        kesi_last = 1 / 2**p
+        k = kesi_last + np.cumsum(np.cumprod((p + 1 - i) / i) * kesi_last)
+        
+        kesi_list = np.hstack([
+            np.array([0.5]),
+            np.ones(p),
+            k[::-1],
+            np.array([kesi_last])
+        ])
+        coef = (-1)**np.arange(0, 2 * p + 1, 1)
+        eta_const = 2.0 * np.sqrt(2.0 * np.pi) * 10 ** (p / 3.0)
+        eta_list = coef * kesi_list
+        return eta_const, eta_list
+
+    def decompose_convergence_via_mge(self):
+        raise NotImplementedError()
+
+    def _decompose_convergence_via_mge(
+        self, func, radii_min, radii_max, func_terms=28, func_gaussians=20
+    ):
+        """
+
+        Parameters
+        ----------
+        func : func
+            The function representing the profile that is decomposed into Gaussians.
+        normalization
+            A normalization factor tyh
+        func_terms
+            The number of terms used to approximate the input func.
+        func_gaussians
+            The number of Gaussians used to represent the input func.
+
+        Returns
+        -------
+        """
+
+        kesis = self.kesi(func_terms)  # kesi in Eq.(6) of 1906.08263
+        eta_constant, eta_n = self.eta(func_terms)  # eta in Eqr.(6) of 1906.08263
+
+        # sigma is sampled from logspace between these radii.
+
+        log_sigmas = np.linspace(np.log(radii_min), np.log(radii_max), func_gaussians)
+        d_log_sigma = log_sigmas[1] - log_sigmas[0]
+        sigma_list = np.exp(log_sigmas)
+
+        amplitude_list = np.zeros(func_gaussians)
+        f_sigma = eta_constant * np.sum(
+            eta_n * np.real(func(
+                sigma_list.reshape(-1, 1) * kesis
+            )),
+            axis=1
+        )
+        amplitude_list = f_sigma * d_log_sigma / np.sqrt(2.0 * np.pi)
+        amplitude_list = amplitude_list.at[0].multiply(0.5)
+        amplitude_list = amplitude_list.at[-1].multiply(0.5)
+        return amplitude_list, sigma_list
+
+    def convergence_2d_via_mge_from(self, grid_radii):
+        raise NotImplementedError()
+
+    def _convergence_2d_via_mge_from(
+        self, grid_radii, func_terms=28, func_gaussians=20
+    ):
+        """Calculate the projected convergence at a given set of arc-second gridded coordinates.
+
+        Parameters
+        ----------
+        grid
+            The grid of (y,x) arc-second coordinates the convergence is computed on.
+
+        """
+        amps, sigmas = self.decompose_convergence_via_mge(
+            func_terms=func_terms, func_gaussians=func_gaussians
+        )
+
+        convergence = 0.0
+
+        inv_sigma_ = 1 / sigmas.reshape((-1,) + (1,) * grid_radii.array.ndim)
+        amps_ = amps.reshape((-1,) + (1,) * grid_radii.array.ndim)
+        convergence = amps_ * np.exp(-0.5 * (grid_radii.array * inv_sigma_) ** 2)
+        return convergence.sum(axis=0)
+
+    def _deflections_2d_via_mge_from(
+        self, grid, sigmas_factor=1.0, func_terms=28, func_gaussians=20
+    ):
+        axis_ratio = np.min(np.array([self.axis_ratio, 0.9999]))
+
+        amps, sigmas = self.decompose_convergence_via_mge(
+            func_terms=func_terms, func_gaussians=func_gaussians
+        )
+        sigmas *= sigmas_factor
+
+        angle = self.zeta_from(
+            grid=grid, amps=amps, sigmas=sigmas, axis_ratio=axis_ratio
+        )
+
+        angle *= np.sqrt((2.0 * np.pi) / (1.0 - axis_ratio**2.0))
+
+        return self.rotated_grid_from_reference_frame_from(
+            np.vstack((-angle.imag, angle.real)).T
+        )