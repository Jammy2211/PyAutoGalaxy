--- conflicted
+++ resolved
@@ -1,311 +1,75 @@
-<<<<<<< HEAD
-# Certain light and mass profile calculations become ill defined at (0.0, 0.0) or close to this value. This can lead
-# to numerical issues in the calculation of the profile, for example a np.nan may arise, crashing the code. 
-  
-# To avoid this, we set a minimum value for the radial coordinate of the profile. If the radial coordinate is below 
-# this value, it is rounded up to this value. This ensures that the profile cannot receive a radial coordinate of 0.0.
-
-# For example, if an input grid coordinate has a radial coordinate of 1e-12, for most profiles this will be rounded up
-# to radial_minimum=1e-08. This is a small enough value that it should not impact the results of the profile calculation.
-
-radial_minimum:
-  radial_minimum:
-    Chameleon: 1.0e-08
-    ChameleonSph: 1.0e-08
-    DevVaucouleurs: 1.0e-06
-    DevVaucouleursSph: 1.0e-06
-    dPIE: 1.0e-08
-    dPIESph: 1.0e-08
-    ExponentialGradient: 1.0e-06
-    ExponentialGradientSph: 1.0e-06
-    ElsonFreeFall: 1.0e-08
-    ElsonFreeFallSph: 1.0e-08
-    Exponential: 1.0e-06
-    ExponentialCore: 1.0e-06
-    ExponentialCoreSph: 1.0e-06
-    ExponentialSph: 1.0e-06
-    ExternalShear: 1.0e-08
-    Gaussian: 1.0e-08
-    GaussianGradient: 1.0e-08
-    GaussianSph: 1.0e-08
-    gNFW: 1.0e-06
-    gNFWMCRLudlow: 1.0e-06
-    gNFWVirialMassConcSph: 1.0e-06
-    gNFWSph: 1.0e-06
-    Isothermal: 1.0e-08
-    IsothermalCore: 1.0e-08
-    IsothermalCoreSph: 1.0e-08
-    IsothermalSph: 1.0e-08
-    MassSheet: 1.0e-08
-    Moffat: 1.0e-08
-    MoffatSph: 1.0e-08
-    PowerLawMultipole: 1.0e-08
-    NFW: 1.0e-06
-    NFWMCRDuffySph: 1.0e-06
-    NFWMCRLudlow: 1.0e-06
-    NFWMCRLudlowSph: 1.0e-06
-    NFWMCRScatterLudlow: 1.0e-06
-    NFWMCRScatterLudlowSph: 1.0e-06
-    NFWVirialMassConcSph : 1.0e-06
-    NFWSph: 1.0e-06
-    NFWTruncatedMCRDuffySph: 1.0e-06
-    NFWTruncatedMCRLudlowSph: 1.0e-06
-    NFWTruncatedMCRScatterLudlowSph: 1.0e-06
-    NFWTruncatedSph: 1.0e-06
-    PointMass: 1.0e-08
-    PowerLaw: 1.0e-08
-    PowerLawBroken: 1.0e-08
-    PowerLawBrokenSph: 1.0e-08
-    PowerLawCore: 1.0e-08
-    PowerLawCoreSph: 1.0e-08
-    PowerLawSph: 1.0e-08
-    Sersic: 1.0e-06
-    SersicCore: 1.0e-06
-    SersicCoreSph: 1.0e-06
-    SersicGradient: 1.0e-06
-    SersicSph: 1.0e-06
-    SersicGradientSph: 1.0e-06
-    ShapeletCartesianSph: 1.0e-8
-    ShapeletCartesian: 1.0e-8
-    ShapeletPolarSph: 1.0e-8
-    ShapeletPolar: 1.0e-8
-    ShapeletExponentialSph: 1.0e-8
-    ShapeletExponential: 1.0e-8
-    SMBH: 1.0e-8
-    SMBHBinary: 1.0e-8
-    EllProfile: 1.0e-08
-
-# Over sampling is an important numerical technique, whereby light profiles images are evaluated on a higher resolution
-# grid than the image data to ensure the calculation is accurate.
-
-# By default, a user does not specify the over sampling factor, and a default over sampling scheme is used for each
-# profile. This scheme first goes to the centre of the profile, and computes circles with certain radial values
-# (e.g. radii). It then assigns an over sampling `sub_size` to each circle, where the central circles have the highest
-# over sampling factor and the outer circles have the lowest.
-
-# The size of the circles that are appropriate for determining the over sampling factor are dependent on the resolution
-# of the grid. For a high resolution grid (e.g. low pixel scale), a smaller circle central circle is necessary to
-# over sample the profile accurately. The config file below therefore specifies the "radial factors" used for
-# automatically determining the over sampling factors for each profile, which is the factor the pixel scale is multiplied
-# by to determine the circle size.
-
-# The config entry below defines the default over sampling factor for each profile, where:
-
-# radial_factor_list: The factors that are multiplied by the pixel scale to determine the circle size that is used.
-# sub_size_list: The over sampling factor that is used for each circle size.
-
-# For the default entries below, oversampling of degree 32 x 32 is used within a circle of radius 3.01 x pixel scale,
-# 4 x 4 within a circle of radius 10.01 x pixel scale and 2 x 2 for all pixels outside of this radius.
-
-over_sampling:
-  radial_factor_list:
-    Chameleon: [3.01, 10.01]
-    ChameleonSph: [3.01, 10.01]
-    DevVaucouleurs: [3.01, 10.01]
-    DevVaucouleursSph: [3.01, 10.01]
-    dPIE: [3.01, 10.01]
-    dPIESph: [3.01, 10.01]
-    ExponentialRadialGradient: [3.01, 10.01]
-    ExponentialRadialGradientSph: [3.01, 10.01]
-    ElsonFreeFall: [3.01, 10.01]
-    ElsonFreeFallSph: [3.01, 10.01]
-    Exponential: [3.01, 10.01]
-    ExponentialCore: [3.01, 10.01]
-    ExponentialCoreSph: [3.01, 10.01]
-    ExponentialSph: [3.01, 10.01]
-    ExternalShear: [3.01, 10.01]
-    Gaussian: [3.01, 10.01]
-    GaussianSph: [3.01, 10.01]
-    GaussianGradient: [3.01, 10.01]
-    GaussianGradientSph: [3.01, 10.01]    
-    gNFW: [3.01, 10.01]
-    gNFWMCRLudlow: [3.01, 10.01]
-    gNFWVirialMassConcSph: [3.01, 10.01]
-    gNFWSph: [3.01, 10.01]
-    Isothermal: [3.01, 10.01]
-    IsothermalCore: [3.01, 10.01]
-    IsothermalCoreSph: [3.01, 10.01]
-    IsothermalSph: [3.01, 10.01]
-    MassSheet: [3.01, 10.01]
-    Moffat: [3.01, 10.01]
-    MoffatSph: [3.01, 10.01]
-    PowerLawMultipole: [3.01, 10.01]
-    NFW: [3.01, 10.01]
-    NFWMCRDuffySph: [3.01, 10.01]
-    NFWMCRLudlow: [3.01, 10.01]
-    NFWMCRLudlowSph: [3.01, 10.01]
-    NFWMCRScatterLudlow: [3.01, 10.01]
-    NFWMCRScatterLudlowSph: [3.01, 10.01]
-    NFWVirialMassConcSph: [3.01, 10.01]
-    NFWSph: [3.01, 10.01]
-    NFWTruncatedMCRDuffySph: [3.01, 10.01]
-    NFWTruncatedMCRLudlowSph: [3.01, 10.01]
-    NFWTruncatedMCRScatterLudlowSph: [3.01, 10.01]
-    NFWTruncatedSph: [3.01, 10.01]
-    PointMass: [3.01, 10.01]
-    PowerLaw: [3.01, 10.01]
-    PowerLawBroken: [3.01, 10.01]
-    PowerLawBrokenSph: [3.01, 10.01]
-    PowerLawCore: [3.01, 10.01]
-    PowerLawCoreSph: [3.01, 10.01]
-    PowerLawSph: [3.01, 10.01]
-    Sersic: [3.01, 10.01]
-    SersicCore: [3.01, 10.01]
-    SersicCoreSph: [3.01, 10.01]
-    SersicRadialGradient: [3.01, 10.01]
-    SersicSph: [3.01, 10.01]
-    SersicRadialGradientSph: [3.01, 10.01]
-    ShapeletCartesianSph: [3.01, 10.01]
-    ShapeletCartesian: [3.01, 10.01]
-    ShapeletPolarSph: [3.01, 10.01]
-    ShapeletPolar: [3.01, 10.01]
-    ShapeletExponentialSph: [3.01, 10.01]
-    ShapeletExponential: [3.01, 10.01]
-    SMBH: [3.01, 10.01]
-    SMBHBinary: [3.01, 10.01]
-    EllProfile: [3.01, 10.01]
-    PlotExample: [3.01, 10.01]
-  sub_size_list:
-    Chameleon: [32, 4, 2]
-    ChameleonSph: [32, 4, 2]
-    DevVaucouleurs: [32, 4, 2]
-    DevVaucouleursSph: [32, 4, 2]
-    dPIE: [32, 4, 2]
-    dPIESph: [32, 4, 2]
-    ExponentialRadialGradient: [32, 4, 2]
-    ExponentialRadialGradientSph: [32, 4, 2]
-    ElsonFreeFall: [32, 4, 2]
-    ElsonFreeFallSph: [32, 4, 2]
-    Exponential: [32, 4, 2]
-    ExponentialCore: [32, 4, 2]
-    ExponentialCoreSph: [32, 4, 2]
-    ExponentialSph: [32, 4, 2]
-    ExternalShear: [32, 4, 2]
-    Gaussian: [32, 4, 2]
-    GaussianSph: [32, 4, 2]
-    GaussianGradient: [32, 4, 2]
-    GaussianGradientSph: [32, 4, 2]    
-    gNFW: [32, 4, 2]
-    gNFWMCRLudlow: [32, 4, 2]
-    gNFWVirialMassConcSph: [32, 4, 2]
-    gNFWSph: [32, 4, 2]
-    Isothermal: [32, 4, 2]
-    IsothermalCore: [32, 4, 2]
-    IsothermalCoreSph: [32, 4, 2]
-    IsothermalSph: [32, 4, 2]
-    MassSheet: [32, 4, 2]
-    Moffat: [32, 4, 2]
-    MoffatSph: [32, 4, 2]
-    PowerLawMultipole: [32, 4, 2]
-    NFW: [32, 4, 2]
-    NFWMCRDuffySph: [32, 4, 2]
-    NFWMCRLudlow: [32, 4, 2]
-    NFWMCRLudlowSph: [32, 4, 2]
-    NFWMCRScatterLudlow: [32, 4, 2]
-    NFWMCRScatterLudlowSph: [32, 4, 2]
-    NFWVirialMassConcSph : [32, 4, 2]
-    NFWSph: [32, 4, 2]
-    NFWTruncatedMCRDuffySph: [32, 4, 2]
-    NFWTruncatedMCRLudlowSph: [32, 4, 2]
-    NFWTruncatedMCRScatterLudlowSph: [32, 4, 2]
-    NFWTruncatedSph: [32, 4, 2]
-    PointMass: [32, 4, 2]
-    PowerLaw: [32, 4, 2]
-    PowerLawBroken: [32, 4, 2]
-    PowerLawBrokenSph: [32, 4, 2]
-    PowerLawCore: [32, 4, 2]
-    PowerLawCoreSph: [32, 4, 2]
-    PowerLawSph: [32, 4, 2]
-    Sersic: [32, 4, 2]
-    SersicCore: [32, 4, 2]
-    SersicCoreSph: [32, 4, 2]
-    SersicRadialGradient: [32, 4, 2]
-    SersicSph: [32, 4, 2]
-    SersicRadialGradientSph: [32, 4, 2]
-    ShapeletCartesianSph: [32, 4, 2]
-    ShapeletCartesian: [32, 4, 2]
-    ShapeletPolarSph: [32, 4, 2]
-    ShapeletPolar: [32, 4, 2]
-    ShapeletExponentialSph: [32, 4, 2]
-    ShapeletExponential: [32, 4, 2]
-    SMBH: [32, 4, 2]
-    SMBHBinary: [32, 4, 2]
-    EllProfile: [32, 4, 2]
-    PlotExample: [32, 4, 2]
-=======
-# Certain light and mass profile calculations become ill defined at (0.0, 0.0) or close to this value. This can lead
-# to numerical issues in the calculation of the profile, for example a np.nan may arise, crashing the code. 
-  
-# To avoid this, we set a minimum value for the radial coordinate of the profile. If the radial coordinate is below 
-# this value, it is rounded up to this value. This ensures that the profile cannot receive a radial coordinate of 0.0.
-
-# For example, if an input grid coordinate has a radial coordinate of 1e-12, for most profiles this will be rounded up
-# to radial_minimum=1e-08. This is a small enough value that it should not impact the results of the profile calculation.
-
-radial_minimum:
-  radial_minimum:
-    Chameleon: 1.0e-08
-    ChameleonSph: 1.0e-08
-    DevVaucouleurs: 1.0e-06
-    DevVaucouleursSph: 1.0e-06
-    dPIE: 1.0e-08
-    dPIESph: 1.0e-08
-    ExponentialGradient: 1.0e-06
-    ExponentialGradientSph: 1.0e-06
-    ElsonFreeFall: 1.0e-08
-    ElsonFreeFallSph: 1.0e-08
-    Exponential: 1.0e-06
-    ExponentialCore: 1.0e-06
-    ExponentialCoreSph: 1.0e-06
-    ExponentialSph: 1.0e-06
-    ExternalShear: 1.0e-08
-    Gaussian: 1.0e-08
-    GaussianGradient: 1.0e-08
-    GaussianSph: 1.0e-08
-    gNFW: 1.0e-06
-    gNFWMCRLudlow: 1.0e-06
-    gNFWVirialMassConcSph: 1.0e-06
-    gNFWSph: 1.0e-06
-    Isothermal: 1.0e-08
-    IsothermalCore: 1.0e-08
-    IsothermalCoreSph: 1.0e-08
-    IsothermalSph: 1.0e-08
-    MassSheet: 1.0e-08
-    Moffat: 1.0e-08
-    MoffatSph: 1.0e-08
-    PowerLawMultipole: 1.0e-08
-    NFW: 1.0e-06
-    NFWMCRDuffySph: 1.0e-06
-    NFWMCRLudlow: 1.0e-06
-    NFWMCRLudlowSph: 1.0e-06
-    NFWMCRScatterLudlow: 1.0e-06
-    NFWMCRScatterLudlowSph: 1.0e-06
-    NFWVirialMassConcSph : 1.0e-06
-    NFWSph: 1.0e-06
-    NFWTruncatedMCRDuffySph: 1.0e-06
-    NFWTruncatedMCRLudlowSph: 1.0e-06
-    NFWTruncatedMCRScatterLudlowSph: 1.0e-06
-    NFWTruncatedSph: 1.0e-06
-    PointMass: 1.0e-08
-    PowerLaw: 1.0e-08
-    PowerLawBroken: 1.0e-08
-    PowerLawBrokenSph: 1.0e-08
-    PowerLawCore: 1.0e-08
-    PowerLawCoreSph: 1.0e-08
-    PowerLawSph: 1.0e-08
-    Sersic: 1.0e-06
-    SersicCore: 1.0e-06
-    SersicCoreSph: 1.0e-06
-    SersicGradient: 1.0e-06
-    SersicSph: 1.0e-06
-    SersicGradientSph: 1.0e-06
-    ShapeletCartesianSph: 1.0e-8
-    ShapeletCartesian: 1.0e-8
-    ShapeletPolarSph: 1.0e-8
-    ShapeletPolar: 1.0e-8
-    ShapeletExponentialSph: 1.0e-8
-    ShapeletExponential: 1.0e-8
-    SMBH: 1.0e-8
-    SMBHBinary: 1.0e-8
-    EllProfile: 1.0e-08
->>>>>>> df9f9017
+# Certain light and mass profile calculations become ill defined at (0.0, 0.0) or close to this value. This can lead
+# to numerical issues in the calculation of the profile, for example a np.nan may arise, crashing the code. 
+  
+# To avoid this, we set a minimum value for the radial coordinate of the profile. If the radial coordinate is below 
+# this value, it is rounded up to this value. This ensures that the profile cannot receive a radial coordinate of 0.0.
+
+# For example, if an input grid coordinate has a radial coordinate of 1e-12, for most profiles this will be rounded up
+# to radial_minimum=1e-08. This is a small enough value that it should not impact the results of the profile calculation.
+
+radial_minimum:
+  radial_minimum:
+    Chameleon: 1.0e-08
+    ChameleonSph: 1.0e-08
+    DevVaucouleurs: 1.0e-06
+    DevVaucouleursSph: 1.0e-06
+    dPIE: 1.0e-08
+    dPIESph: 1.0e-08
+    ExponentialGradient: 1.0e-06
+    ExponentialGradientSph: 1.0e-06
+    ElsonFreeFall: 1.0e-08
+    ElsonFreeFallSph: 1.0e-08
+    Exponential: 1.0e-06
+    ExponentialCore: 1.0e-06
+    ExponentialCoreSph: 1.0e-06
+    ExponentialSph: 1.0e-06
+    ExternalShear: 1.0e-08
+    Gaussian: 1.0e-08
+    GaussianGradient: 1.0e-08
+    GaussianSph: 1.0e-08
+    gNFW: 1.0e-06
+    gNFWMCRLudlow: 1.0e-06
+    gNFWVirialMassConcSph: 1.0e-06
+    gNFWSph: 1.0e-06
+    Isothermal: 1.0e-08
+    IsothermalCore: 1.0e-08
+    IsothermalCoreSph: 1.0e-08
+    IsothermalSph: 1.0e-08
+    MassSheet: 1.0e-08
+    Moffat: 1.0e-08
+    MoffatSph: 1.0e-08
+    PowerLawMultipole: 1.0e-08
+    NFW: 1.0e-06
+    NFWMCRDuffySph: 1.0e-06
+    NFWMCRLudlow: 1.0e-06
+    NFWMCRLudlowSph: 1.0e-06
+    NFWMCRScatterLudlow: 1.0e-06
+    NFWMCRScatterLudlowSph: 1.0e-06
+    NFWVirialMassConcSph : 1.0e-06
+    NFWSph: 1.0e-06
+    NFWTruncatedMCRDuffySph: 1.0e-06
+    NFWTruncatedMCRLudlowSph: 1.0e-06
+    NFWTruncatedMCRScatterLudlowSph: 1.0e-06
+    NFWTruncatedSph: 1.0e-06
+    PointMass: 1.0e-08
+    PowerLaw: 1.0e-08
+    PowerLawBroken: 1.0e-08
+    PowerLawBrokenSph: 1.0e-08
+    PowerLawCore: 1.0e-08
+    PowerLawCoreSph: 1.0e-08
+    PowerLawSph: 1.0e-08
+    Sersic: 1.0e-06
+    SersicCore: 1.0e-06
+    SersicCoreSph: 1.0e-06
+    SersicGradient: 1.0e-06
+    SersicSph: 1.0e-06
+    SersicGradientSph: 1.0e-06
+    ShapeletCartesianSph: 1.0e-8
+    ShapeletCartesian: 1.0e-8
+    ShapeletPolarSph: 1.0e-8
+    ShapeletPolar: 1.0e-8
+    ShapeletExponentialSph: 1.0e-8
+    ShapeletExponential: 1.0e-8
+    SMBH: 1.0e-8
+    SMBHBinary: 1.0e-8
+    EllProfile: 1.0e-08