<<<<<<< HEAD
label:
  label:
    sigma: \sigma
    alpha: \alpha
    angle_binary: \theta
    beta: \beta
    break_radius: \theta_{\rm B}
    centre_0: y
    centre_1: x
    coefficient: \lambda
    c_2: c_{\rm 2}
    concentration: conc
    core_radius: C_{\rm r}
    core_radius_0: C_{rm r0}
    core_radius_1: C_{\rm r1}
    effective_radius: R_{\rm eff}
    einstein_radius: \theta_{\rm Ein}
    ell_comps_0: \epsilon_{\rm 1}
    ell_comps_1: \epsilon_{\rm 2}
    multipole_comps_0: M_{\rm 1}
    multipole_comps_1: M_{\rm 2}
    flux: F
    gamma: \gamma
    gamma_1: \gamma
    gamma_2: \gamma
    inner_coefficient: \lambda_{\rm 1}
    inner_slope: t_{\rm 1}
    intensity: I_{\rm b}
    kappa: \kappa
    kappa_s: \kappa_{\rm s}
    log10m_vir: log_{\rm 10}(m_{vir})
    m: m
    mass: M
    mass_at_200: M_{\rm 200}
    mass_ratio: M_{\rm ratio}
    mass_to_light_gradient: \Gamma
    mass_to_light_ratio: \Psi
    mass_to_light_ratio_base: \Psi_{\rm base}
    mass_to_light_radius: R_{\rm ref}
    noise_factor: \omega_{\rm 1}
    noise_power: \omega{\rm 2}
    noise_scale: \sigma_{\rm 1}
    normalization_scale: n
    outer_coefficient: \lambda_{\rm 2}
    outer_slope: t_{\rm 2}
    overdens: \Delta_{\rm vir}
    pixels: N_{\rm pix}
    radius_break: R_{\rm b}
    redshift: z
    redshift_object: z_{\rm obj}
    redshift_source: z_{\rm src}
    scale_radius: R_{\rm s}
    scatter: \sigma
    separation: s
    sersic_index: n
    shape_0: y_{\rm pix}
    shape_1: x_{\rm pix}
    signal_scale: V
    sky_scale: \sigma_{\rm 0}
    slope: \gamma
    truncation_radius: R_{\rm t}
    virial_mass: M_{\rm vir}
    virial_overdens: \Delta_{\rm vir}
    weight_floor: W_{\rm f}
    weight_power: W_{\rm p}
    zeroth_coefficient: \lambda_{\rm 0}
    zeroth_signal_scale: V
  superscript:
    ExternalShear: ext
    Mesh: mesh
    Point: point
    SMBH: smbh
    Redshift: z
    Regularization: reg
    InputDeflections: defl
label_format:
  format:
    sigma: '{:.4f}'
    alpha: '{:.4f}'
    angle_binary: '{:.4f}'
    angular_diameter_distance_to_earth: '{:.4f}'
    beta: '{:.4f}'
    c_2: '{:.4f}'
    centre_0: '{:.4f}'
    centre_1: '{:.4f}'
    coefficient: '{:.4f}'
    concentration: '{:.4f}'
    core_radius: '{:.4f}'
    core_radius_0: '{:.4f}'
    core_radius_1: '{:.4f}'
    effective_radius: '{:.4f}'
    einstein_mass: '{:.4e}'
    einstein_radius: '{:.4f}'
    ell_comps_0: '{:.4f}'
    ell_comps_1: '{:.4f}'
    multipole_comps_0: '{:.4f}'
    multipole_comps_1: '{:.4f}'
    flux: '{:.4e}'
    gamma: '{:.4f}'
    inner_coefficient: '{:.4f}'
    inner_slope: '{:.4f}'
    intensity: '{:.4f}'
    kappa: '{:.4f}'
    kappa_s: '{:.4f}'
    kpc_per_arcsec: '{:.4f}'
    log10m_vir: '{:.4f}'
    luminosity: '{:.4e}'
    m: '{:.1f}'
    mass: '{:.4e}'
    mass_at_200: '{:.4e}'
    mass_at_truncation_radius: '{:.4e}'
    mass_ratio: '{:.4f}'
    mass_to_light_gradient: '{:.4f}'
    mass_to_light_ratio: '{:.4f}'
    n_x: '{:.1d}'
    n_y: '{:.1d}'
    noise_factor: '{:.3f}'
    noise_power: '{:.3f}'
    noise_scale: '{:.3f}'
    normalization_scale: '{:.4f}'
    outer_coefficient: '{:.4f}'
    outer_slope: '{:.4f}'
    overdens: '{:.4f}'
    pixels: '{:.4f}'
    radius: '{:.4f}'
    radius_break: '{:.4f}'
    redshift: '{:.4f}'
    redshift_object: '{:.4f}'
    redshift_source: '{:.4f}'
    rho: '{:.4f}'
    scale_radius: '{:.4f}'
    separation: '{:.4f}'
    sersic_index: '{:.4f}'
    shape_0: '{:.4f}'
    shape_1: '{:.4f}'
    signal_scale: '{:.4f}'
    sky_scale: '{:.4f}'
    slope: '{:.4f}'
    truncation_radius: '{:.4f}'
    virial_mass: '{:.4f}'
    virial_overdens: '{:.4f}'
    weight_floor: '{:.4f}'
    weight_power: '{:.4f}'
=======
label:
  label:
    sigma: \sigma
    alpha: \alpha
    angle_binary: \theta
    beta: \beta
    break_radius: \theta_{\rm B}
    centre_0: y
    centre_1: x
    coefficient: \lambda
    c_2: c_{\rm 2}
    c_gNFW: c_{\rm gNFW}
    concentration: conc
    core_radius: C_{\rm r}
    core_radius_0: C_{rm r0}
    core_radius_1: C_{\rm r1}
    effective_radius: R_{\rm eff}
    einstein_radius: \theta_{\rm Ein}
    ell_comps_0: \epsilon_{\rm 1}
    ell_comps_1: \epsilon_{\rm 2}
    multipole_comps_0: M_{\rm 1}
    multipole_comps_1: M_{\rm 2}
    flux: F
    gamma: \gamma
    gamma_1: \gamma
    gamma_2: \gamma
    inner_coefficient: \lambda_{\rm 1}
    inner_slope: t_{\rm 1}
    intensity: I_{\rm b}
    kappa: \kappa
    kappa_s: \kappa_{\rm s}
    log10m_vir: log_{\rm 10}(m_{vir})
    m: m
    mass: M
    mass_at_200: M_{\rm 200}
    mass_ratio: M_{\rm ratio}
    mass_to_light_gradient: \Gamma
    mass_to_light_ratio: \Psi
    mass_to_light_ratio_base: \Psi_{\rm base}
    mass_to_light_radius: R_{\rm ref}
    noise_factor: \omega_{\rm 1}
    noise_power: \omega{\rm 2}
    noise_scale: \sigma_{\rm 1}
    normalization_scale: n
    outer_coefficient: \lambda_{\rm 2}
    outer_slope: t_{\rm 2}
    overdens: \Delta_{\rm vir}
    pixels: N_{\rm pix}
    radius_break: R_{\rm b}
    redshift: z
    redshift_object: z_{\rm obj}
    redshift_source: z_{\rm src}
    scale_radius: R_{\rm s}
    scatter: \sigma
    separation: s
    sersic_index: n
    shape_0: y_{\rm pix}
    shape_1: x_{\rm pix}
    signal_scale: V
    sky_scale: \sigma_{\rm 0}
    slope: \gamma
    truncation_radius: R_{\rm t}
    virial_mass: M_{\rm vir}
    virial_overdens: \Delta_{\rm vir}
    weight_floor: W_{\rm f}
    weight_power: W_{\rm p}
    zeroth_coefficient: \lambda_{\rm 0}
    zeroth_signal_scale: V
  superscript:
    ExternalShear: ext
    Mesh: mesh
    Point: point
    SMBH: smbh
    Redshift: z
    Regularization: reg
    InputDeflections: defl
label_format:
  format:
    sigma: '{:.4f}'
    alpha: '{:.4f}'
    angle_binary: '{:.4f}'
    angular_diameter_distance_to_earth: '{:.4f}'
    beta: '{:.4f}'
    c_2: '{:.4f}'
    centre_0: '{:.4f}'
    centre_1: '{:.4f}'
    coefficient: '{:.4f}'
    concentration: '{:.4f}'
    core_radius: '{:.4f}'
    core_radius_0: '{:.4f}'
    core_radius_1: '{:.4f}'
    effective_radius: '{:.4f}'
    einstein_mass: '{:.4e}'
    einstein_radius: '{:.4f}'
    ell_comps_0: '{:.4f}'
    ell_comps_1: '{:.4f}'
    multipole_comps_0: '{:.4f}'
    multipole_comps_1: '{:.4f}'
    flux: '{:.4e}'
    gamma: '{:.4f}'
    inner_coefficient: '{:.4f}'
    inner_slope: '{:.4f}'
    intensity: '{:.4f}'
    kappa: '{:.4f}'
    kappa_s: '{:.4f}'
    kpc_per_arcsec: '{:.4f}'
    log10m_vir: '{:.4f}'
    luminosity: '{:.4e}'
    m: '{:.1f}'
    mass: '{:.4e}'
    mass_at_200: '{:.4e}'
    mass_at_truncation_radius: '{:.4e}'
    mass_ratio: '{:.4f}'
    mass_to_light_gradient: '{:.4f}'
    mass_to_light_ratio: '{:.4f}'
    n_x: '{:.1d}'
    n_y: '{:.1d}'
    noise_factor: '{:.3f}'
    noise_power: '{:.3f}'
    noise_scale: '{:.3f}'
    normalization_scale: '{:.4f}'
    outer_coefficient: '{:.4f}'
    outer_slope: '{:.4f}'
    overdens: '{:.4f}'
    pixels: '{:.4f}'
    radius: '{:.4f}'
    radius_break: '{:.4f}'
    redshift: '{:.4f}'
    redshift_object: '{:.4f}'
    redshift_source: '{:.4f}'
    rho: '{:.4f}'
    scale_radius: '{:.4f}'
    separation: '{:.4f}'
    sersic_index: '{:.4f}'
    shape_0: '{:.4f}'
    shape_1: '{:.4f}'
    signal_scale: '{:.4f}'
    sky_scale: '{:.4f}'
    slope: '{:.4f}'
    truncation_radius: '{:.4f}'
    virial_mass: '{:.4f}'
    virial_overdens: '{:.4f}'
    weight_floor: '{:.4f}'
    weight_power: '{:.4f}'
>>>>>>> cb2f01c1
<|MERGE_RESOLUTION|>--- conflicted
+++ resolved
@@ -1,4 +1,3 @@
-<<<<<<< HEAD
 label:
   label:
     sigma: \sigma
@@ -141,150 +140,4 @@
     virial_mass: '{:.4f}'
     virial_overdens: '{:.4f}'
     weight_floor: '{:.4f}'
-    weight_power: '{:.4f}'
-=======
-label:
-  label:
-    sigma: \sigma
-    alpha: \alpha
-    angle_binary: \theta
-    beta: \beta
-    break_radius: \theta_{\rm B}
-    centre_0: y
-    centre_1: x
-    coefficient: \lambda
-    c_2: c_{\rm 2}
-    c_gNFW: c_{\rm gNFW}
-    concentration: conc
-    core_radius: C_{\rm r}
-    core_radius_0: C_{rm r0}
-    core_radius_1: C_{\rm r1}
-    effective_radius: R_{\rm eff}
-    einstein_radius: \theta_{\rm Ein}
-    ell_comps_0: \epsilon_{\rm 1}
-    ell_comps_1: \epsilon_{\rm 2}
-    multipole_comps_0: M_{\rm 1}
-    multipole_comps_1: M_{\rm 2}
-    flux: F
-    gamma: \gamma
-    gamma_1: \gamma
-    gamma_2: \gamma
-    inner_coefficient: \lambda_{\rm 1}
-    inner_slope: t_{\rm 1}
-    intensity: I_{\rm b}
-    kappa: \kappa
-    kappa_s: \kappa_{\rm s}
-    log10m_vir: log_{\rm 10}(m_{vir})
-    m: m
-    mass: M
-    mass_at_200: M_{\rm 200}
-    mass_ratio: M_{\rm ratio}
-    mass_to_light_gradient: \Gamma
-    mass_to_light_ratio: \Psi
-    mass_to_light_ratio_base: \Psi_{\rm base}
-    mass_to_light_radius: R_{\rm ref}
-    noise_factor: \omega_{\rm 1}
-    noise_power: \omega{\rm 2}
-    noise_scale: \sigma_{\rm 1}
-    normalization_scale: n
-    outer_coefficient: \lambda_{\rm 2}
-    outer_slope: t_{\rm 2}
-    overdens: \Delta_{\rm vir}
-    pixels: N_{\rm pix}
-    radius_break: R_{\rm b}
-    redshift: z
-    redshift_object: z_{\rm obj}
-    redshift_source: z_{\rm src}
-    scale_radius: R_{\rm s}
-    scatter: \sigma
-    separation: s
-    sersic_index: n
-    shape_0: y_{\rm pix}
-    shape_1: x_{\rm pix}
-    signal_scale: V
-    sky_scale: \sigma_{\rm 0}
-    slope: \gamma
-    truncation_radius: R_{\rm t}
-    virial_mass: M_{\rm vir}
-    virial_overdens: \Delta_{\rm vir}
-    weight_floor: W_{\rm f}
-    weight_power: W_{\rm p}
-    zeroth_coefficient: \lambda_{\rm 0}
-    zeroth_signal_scale: V
-  superscript:
-    ExternalShear: ext
-    Mesh: mesh
-    Point: point
-    SMBH: smbh
-    Redshift: z
-    Regularization: reg
-    InputDeflections: defl
-label_format:
-  format:
-    sigma: '{:.4f}'
-    alpha: '{:.4f}'
-    angle_binary: '{:.4f}'
-    angular_diameter_distance_to_earth: '{:.4f}'
-    beta: '{:.4f}'
-    c_2: '{:.4f}'
-    centre_0: '{:.4f}'
-    centre_1: '{:.4f}'
-    coefficient: '{:.4f}'
-    concentration: '{:.4f}'
-    core_radius: '{:.4f}'
-    core_radius_0: '{:.4f}'
-    core_radius_1: '{:.4f}'
-    effective_radius: '{:.4f}'
-    einstein_mass: '{:.4e}'
-    einstein_radius: '{:.4f}'
-    ell_comps_0: '{:.4f}'
-    ell_comps_1: '{:.4f}'
-    multipole_comps_0: '{:.4f}'
-    multipole_comps_1: '{:.4f}'
-    flux: '{:.4e}'
-    gamma: '{:.4f}'
-    inner_coefficient: '{:.4f}'
-    inner_slope: '{:.4f}'
-    intensity: '{:.4f}'
-    kappa: '{:.4f}'
-    kappa_s: '{:.4f}'
-    kpc_per_arcsec: '{:.4f}'
-    log10m_vir: '{:.4f}'
-    luminosity: '{:.4e}'
-    m: '{:.1f}'
-    mass: '{:.4e}'
-    mass_at_200: '{:.4e}'
-    mass_at_truncation_radius: '{:.4e}'
-    mass_ratio: '{:.4f}'
-    mass_to_light_gradient: '{:.4f}'
-    mass_to_light_ratio: '{:.4f}'
-    n_x: '{:.1d}'
-    n_y: '{:.1d}'
-    noise_factor: '{:.3f}'
-    noise_power: '{:.3f}'
-    noise_scale: '{:.3f}'
-    normalization_scale: '{:.4f}'
-    outer_coefficient: '{:.4f}'
-    outer_slope: '{:.4f}'
-    overdens: '{:.4f}'
-    pixels: '{:.4f}'
-    radius: '{:.4f}'
-    radius_break: '{:.4f}'
-    redshift: '{:.4f}'
-    redshift_object: '{:.4f}'
-    redshift_source: '{:.4f}'
-    rho: '{:.4f}'
-    scale_radius: '{:.4f}'
-    separation: '{:.4f}'
-    sersic_index: '{:.4f}'
-    shape_0: '{:.4f}'
-    shape_1: '{:.4f}'
-    signal_scale: '{:.4f}'
-    sky_scale: '{:.4f}'
-    slope: '{:.4f}'
-    truncation_radius: '{:.4f}'
-    virial_mass: '{:.4f}'
-    virial_overdens: '{:.4f}'
-    weight_floor: '{:.4f}'
-    weight_power: '{:.4f}'
->>>>>>> cb2f01c1
+    weight_power: '{:.4f}'