--- conflicted
+++ resolved
@@ -1,229 +1,165 @@
-import copy
-import logging
-from typing import Optional, Union
-
-from autoconf.dictable import to_dict, output_to_json
-import autofit as af
-import autoarray as aa
-
-from autogalaxy.analysis.adapt_images.adapt_image_maker import AdaptImageMaker
-from autogalaxy.analysis.adapt_images.adapt_images import AdaptImages
-from autogalaxy.cosmology.lensing import LensingCosmology
-from autogalaxy.cosmology.wrap import Planck15
-from autogalaxy.analysis.analysis.analysis import Analysis
-from autogalaxy.analysis.result import ResultDataset
-
-logger = logging.getLogger(__name__)
-
-logger.setLevel(level="INFO")
-
-
-class AnalysisDataset(Analysis):
-    def __init__(
-        self,
-        dataset: Union[aa.Imaging, aa.Interferometer],
-        adapt_image_maker: Optional[AdaptImageMaker] = None,
-        cosmology: LensingCosmology = Planck15(),
-        settings_inversion: aa.SettingsInversion = None,
-        title_prefix: str = None,
-    ):
-        """
-        Abstract Analysis class for all model-fits which fit galaxies to a dataset, like imaging or interferometer data.
-
-        This class stores the settings used to perform the model-fit for certain components of the model (e.g. a
-        pixelization or inversion), the Cosmology used for the analysis and adapt images used for certain model
-        classes.
-
-        Parameters
-        ----------
-        dataset
-            The dataset that is the model is fitted too.
-        adapt_image_maker
-            Makes the adapt-model image and galaxies images of a previous result in a model-fitting pipeline, which are
-            used by certain classes for adapting the analysis to the properties of the dataset.
-        cosmology
-            The Cosmology assumed for this analysis.
-        settings_inversion
-            Settings controlling how an inversion is fitted during the model-fit, for example which linear algebra
-            formalism is used.
-        title_prefix
-            A string that is added before the title of all figures output by visualization, for example to
-            put the name of the dataset and galaxy in the title.
-        """
-        super().__init__(cosmology=cosmology)
-
-        self.dataset = dataset
-        self.adapt_image_maker = adapt_image_maker
-        self._adapt_images = None
-
-        self.settings_inversion = settings_inversion or aa.SettingsInversion()
-
-        self.title_prefix = title_prefix
-
-    @property
-    def adapt_images(self):
-        if self._adapt_images is not None:
-            return self._adapt_images
-
-        if self.adapt_image_maker is not None:
-            return self.adapt_image_maker.adapt_images
-
-<<<<<<< HEAD
-    def set_preloads(self, paths: af.DirectoryPaths, model: af.Collection):
-        """
-        It is common for the model to have components whose parameters are all fixed, and thus the way that component
-        fits the data does not change. For example, if all parameter associated with the light profiles of galaxies
-        in the model are fixed, the image generated from these galaxies will not change irrespective of the model
-        parameters chosen by the non-linear search.
-
-        Preloading exploits this to speed up the log likelihood function, by inspecting the model and storing in memory
-        quantities that do not change. For the example above, the image of all galaxies would be stored in memory and
-        to perform every fit in the `log_likelihood_funtion`.
-
-        This function sets up all preload quantities, which are described fully in the `preloads` modules. This
-        occurs directly before the non-linear search begins, to ensure the model parameterization is fixed.
-
-        Parameters
-        ----------
-        paths
-            The paths object which manages all paths, e.g. where the non-linear search outputs are stored,
-            visualization and the pickled objects used by the aggregator output by this function.
-        model
-            The model object, which includes model components representing the galaxies that are fitted to
-            the imaging data.
-        """
-
-        logger.info(
-            "PRELOADS - Setting up preloads, may take a few minutes for fits using an inversion."
-        )
-
-        self.preloads = self.preloads_cls()
-
-        settings_inversion_original = copy.copy(self.settings_inversion)
-
-        self.settings_inversion.image_mesh_min_mesh_pixels_per_pixel = None
-        self.settings_inversion.image_mesh_adapt_background_percent_threshold = None
-
-        fit_maker = self.fit_maker_cls(model=model, fit_from=self.fit_from)
-
-        fit_0 = fit_maker.fit_via_model_from(unit_value=0.45)
-        fit_1 = fit_maker.fit_via_model_from(unit_value=0.55)
-
-        if fit_0 is None or fit_1 is None:
-            self.preloads = self.preloads_cls(failed=True)
-
-            self.settings_inversion = settings_inversion_original
-
-        else:
-            self.preloads = self.preloads_cls.setup_all_via_fits(
-                fit_0=fit_0, fit_1=fit_1
-            )
-
-            if conf.instance["general"]["test"]["check_preloads"]:
-                self.preloads.check_via_fit(fit=fit_0)
-
-            self.settings_inversion = settings_inversion_original
-
-        if isinstance(paths, af.DatabasePaths):
-            return
-
-        os.makedirs(paths.profile_path, exist_ok=True)
-        self.preloads.output_info_to_summary(file_path=paths.profile_path)
-
-=======
->>>>>>> 7da67fe2
-    def save_attributes(self, paths: af.DirectoryPaths):
-        """
-        Before the model-fit via the non-linear search begins, this routine saves attributes of the `Analysis` object
-        to the `files` folder such that they can be loaded after the analysis using PyAutoFit's database and aggregator
-        tools.
-
-        For this analysis the following are output:
-
-        - The dataset (data / noise-map / over sampler / etc.).
-        - The settings associated with the inversion.
-        - The settings associated with the pixelization.
-        - The Cosmology.
-        - The adapt image's model image and galaxy images, if used.
-
-        It is common for these attributes to be loaded by many of the template aggregator functions given in the
-        `aggregator` modules. For example, when using the database tools to reperform a fit, this will by default
-        load the dataset, settings and other attributes necessary to perform a fit using the attributes output by
-        this function.
-
-        Parameters
-        ----------
-        paths
-            The paths object which manages all paths, e.g. where the non-linear search outputs are stored,
-            visualization, and the pickled objects used by the aggregator output by this function.
-        """
-        paths.save_fits(
-            name="data",
-            hdu=self.dataset.data.hdu_for_output,
-            prefix="dataset",
-        )
-        paths.save_fits(
-            name="noise_map",
-            hdu=self.dataset.noise_map.hdu_for_output,
-            prefix="dataset",
-        )
-        paths.save_json(
-            name="over_sampling",
-            object_dict=to_dict(self.dataset.over_sampling),
-            prefix="dataset",
-        )
-        paths.save_json(
-            name="settings_inversion",
-            object_dict=to_dict(self.settings_inversion),
-        )
-        paths.save_json(
-            name="cosmology",
-            object_dict=to_dict(self.cosmology),
-        )
-
-        if self.adapt_images is not None:
-            paths.save_json(
-                name="adapt_images",
-                object_dict=to_dict(
-                    list(self.adapt_images.galaxy_name_image_dict.keys())
-                ),
-                prefix="adapt_images",
-            )
-
-            for name in self.adapt_images.galaxy_name_image_dict.keys():
-                paths.save_fits(
-                    name=name,
-                    hdu=self.adapt_images.galaxy_name_image_dict[name].hdu_for_output,
-                    prefix="adapt_images",
-                )
-
-    def save_results(self, paths: af.DirectoryPaths, result: ResultDataset):
-        """
-        At the end of a model-fit, this routine saves attributes of the `Analysis` object to the `files`
-        folder such that they can be loaded after the analysis using PyAutoFit's database and aggregator tools.
-
-        For this analysis it outputs the following:
-
-        - The maximum log likelihood galaxies of the fit.
-
-        Parameters
-        ----------
-        paths
-            The paths object which manages all paths, e.g. where the non-linear search outputs are stored,
-            visualization and the pickled objects used by the aggregator output by this function.
-        result
-            The result of a model fit, including the non-linear search, samples and maximum likelihood tracer.
-        """
-        try:
-            output_to_json(
-                obj=result.max_log_likelihood_galaxies,
-                file_path=paths._files_path / "galaxies.json",
-            )
-        except AttributeError:
-            pass
-
-    def adapt_images_via_instance_from(self, instance: af.ModelInstance) -> AdaptImages:
-        try:
-            return self.adapt_images.updated_via_instance_from(instance=instance)
-        except AttributeError:
-            pass
+import copy
+import logging
+from typing import Optional, Union
+
+from autoconf.dictable import to_dict, output_to_json
+import autofit as af
+import autoarray as aa
+
+from autogalaxy.analysis.adapt_images.adapt_image_maker import AdaptImageMaker
+from autogalaxy.analysis.adapt_images.adapt_images import AdaptImages
+from autogalaxy.cosmology.lensing import LensingCosmology
+from autogalaxy.cosmology.wrap import Planck15
+from autogalaxy.analysis.analysis.analysis import Analysis
+from autogalaxy.analysis.result import ResultDataset
+
+logger = logging.getLogger(__name__)
+
+logger.setLevel(level="INFO")
+
+
+class AnalysisDataset(Analysis):
+    def __init__(
+        self,
+        dataset: Union[aa.Imaging, aa.Interferometer],
+        adapt_image_maker: Optional[AdaptImageMaker] = None,
+        cosmology: LensingCosmology = Planck15(),
+        settings_inversion: aa.SettingsInversion = None,
+        title_prefix: str = None,
+    ):
+        """
+        Abstract Analysis class for all model-fits which fit galaxies to a dataset, like imaging or interferometer data.
+
+        This class stores the settings used to perform the model-fit for certain components of the model (e.g. a
+        pixelization or inversion), the Cosmology used for the analysis and adapt images used for certain model
+        classes.
+
+        Parameters
+        ----------
+        dataset
+            The dataset that is the model is fitted too.
+        adapt_image_maker
+            Makes the adapt-model image and galaxies images of a previous result in a model-fitting pipeline, which are
+            used by certain classes for adapting the analysis to the properties of the dataset.
+        cosmology
+            The Cosmology assumed for this analysis.
+        settings_inversion
+            Settings controlling how an inversion is fitted during the model-fit, for example which linear algebra
+            formalism is used.
+        title_prefix
+            A string that is added before the title of all figures output by visualization, for example to
+            put the name of the dataset and galaxy in the title.
+        """
+        super().__init__(cosmology=cosmology)
+
+        self.dataset = dataset
+        self.adapt_image_maker = adapt_image_maker
+        self._adapt_images = None
+
+        self.settings_inversion = settings_inversion or aa.SettingsInversion()
+
+        self.title_prefix = title_prefix
+
+    @property
+    def adapt_images(self):
+        if self._adapt_images is not None:
+            return self._adapt_images
+
+        if self.adapt_image_maker is not None:
+            return self.adapt_image_maker.adapt_images
+
+    def save_attributes(self, paths: af.DirectoryPaths):
+        """
+        Before the model-fit via the non-linear search begins, this routine saves attributes of the `Analysis` object
+        to the `files` folder such that they can be loaded after the analysis using PyAutoFit's database and aggregator
+        tools.
+
+        For this analysis the following are output:
+
+        - The dataset (data / noise-map / over sampler / etc.).
+        - The settings associated with the inversion.
+        - The settings associated with the pixelization.
+        - The Cosmology.
+        - The adapt image's model image and galaxy images, if used.
+
+        It is common for these attributes to be loaded by many of the template aggregator functions given in the
+        `aggregator` modules. For example, when using the database tools to reperform a fit, this will by default
+        load the dataset, settings and other attributes necessary to perform a fit using the attributes output by
+        this function.
+
+        Parameters
+        ----------
+        paths
+            The paths object which manages all paths, e.g. where the non-linear search outputs are stored,
+            visualization, and the pickled objects used by the aggregator output by this function.
+        """
+        paths.save_fits(
+            name="data",
+            hdu=self.dataset.data.hdu_for_output,
+            prefix="dataset",
+        )
+        paths.save_fits(
+            name="noise_map",
+            hdu=self.dataset.noise_map.hdu_for_output,
+            prefix="dataset",
+        )
+        paths.save_json(
+            name="over_sampling",
+            object_dict=to_dict(self.dataset.over_sampling),
+            prefix="dataset",
+        )
+        paths.save_json(
+            name="settings_inversion",
+            object_dict=to_dict(self.settings_inversion),
+        )
+        paths.save_json(
+            name="cosmology",
+            object_dict=to_dict(self.cosmology),
+        )
+
+        if self.adapt_images is not None:
+            paths.save_json(
+                name="adapt_images",
+                object_dict=to_dict(
+                    list(self.adapt_images.galaxy_name_image_dict.keys())
+                ),
+                prefix="adapt_images",
+            )
+
+            for name in self.adapt_images.galaxy_name_image_dict.keys():
+                paths.save_fits(
+                    name=name,
+                    hdu=self.adapt_images.galaxy_name_image_dict[name].hdu_for_output,
+                    prefix="adapt_images",
+                )
+
+    def save_results(self, paths: af.DirectoryPaths, result: ResultDataset):
+        """
+        At the end of a model-fit, this routine saves attributes of the `Analysis` object to the `files`
+        folder such that they can be loaded after the analysis using PyAutoFit's database and aggregator tools.
+
+        For this analysis it outputs the following:
+
+        - The maximum log likelihood galaxies of the fit.
+
+        Parameters
+        ----------
+        paths
+            The paths object which manages all paths, e.g. where the non-linear search outputs are stored,
+            visualization and the pickled objects used by the aggregator output by this function.
+        result
+            The result of a model fit, including the non-linear search, samples and maximum likelihood tracer.
+        """
+        try:
+            output_to_json(
+                obj=result.max_log_likelihood_galaxies,
+                file_path=paths._files_path / "galaxies.json",
+            )
+        except AttributeError:
+            pass
+
+    def adapt_images_via_instance_from(self, instance: af.ModelInstance) -> AdaptImages:
+        try:
+            return self.adapt_images.updated_via_instance_from(instance=instance)
+        except AttributeError:
+            pass