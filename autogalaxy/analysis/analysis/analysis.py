--- conflicted
+++ resolved
@@ -1,267 +1,260 @@
-import json
-import logging
-from typing import Dict, List, Optional, Tuple, Union
-from os import path
-import os
-import time
-
-from autoconf import conf
-import autofit as af
-import autoarray as aa
-
-from autogalaxy.galaxy.galaxy import Galaxy
-from autogalaxy.galaxy.galaxies import Galaxies
-from autogalaxy.cosmology.lensing import LensingCosmology
-from autogalaxy.cosmology.wrap import Planck15
-
-logger = logging.getLogger(__name__)
-
-logger.setLevel(level="INFO")
-
-
-class Analysis(af.Analysis):
-    def __init__(self, cosmology: LensingCosmology = Planck15):
-        """
-        Fits a model to a dataset via a non-linear search.
-
-        This abstract Analysis class for all model-fits which fit galaxies, but does not perform a model-fit by
-        itself (and is therefore only inherited from).
-
-        This class stores the Cosmology used for the analysis and adapt images used for certain model classes.
-
-        Parameters
-        ----------
-        cosmology
-            The Cosmology assumed for this analysis.
-        """
-        self.cosmology = cosmology
-
-    def galaxies_via_instance_from(
-        self, instance: af.ModelInstance, run_time_dict: Optional[Dict] = None
-    ) -> List[Galaxy]:
-        """
-        Create a list of galaxies from a model instance, which is used to fit the dataset.
-
-        The instance may only contain galaxies, in which case this function is redundant. However, if extra galaxies
-        are included, the instance will contain both galaxies and extra galaxies, and they should be added to create
-        the single list of galaxies used to fit the dataset.
-
-        Parameters
-        ----------
-        instance
-            An instance of the model that is fitted to the data by this analysis (whose parameters may have been set
-            via a non-linear search).
-
-        Returns
-        -------
-        A list of galaxies that is used to then fit the dataset.
-        """
-        if hasattr(instance, "extra_galaxies"):
-            if getattr(instance, "extra_galaxies", None) is not None:
-                return Galaxies(
-                    galaxies=instance.galaxies + instance.extra_galaxies,
-                    run_time_dict=run_time_dict,
-                )
-
-        return Galaxies(galaxies=instance.galaxies, run_time_dict=run_time_dict)
-
-    def dataset_model_via_instance_from(
-        self, instance: af.ModelInstance
-    ) -> aa.DatasetModel:
-        """
-        Create a dataset model from a model instance, which is used to fit the dataset.
-
-        Parameters
-        ----------
-        instance
-            An instance of the model that is fitted to the data by this analysis (whose parameters may have been set
-            via a non-linear search).
-
-        Returns
-        -------
-        A dataset_model that is used to then fit the dataset.
-        """
-        if hasattr(instance, "dataset_model"):
-            return instance.dataset_model
-
-    def make_result(
-        self,
-        samples_summary: af.SamplesSummary,
-        paths: af.AbstractPaths,
-        samples: Optional[af.SamplesPDF] = None,
-        search_internal: Optional[object] = None,
-        analysis: Optional[af.Analysis] = None,
-    ) -> af.Result:
-        """
-        After the non-linear search is complete create its `Result`, which includes:
-
-        - The samples of the non-linear search (E.g. MCMC chains, nested sampling samples) which are used to compute
-          the maximum likelihood model, posteriors and other properties.
-
-        - The model used to fit the data, which uses the samples to create specific instances of the model (e.g.
-          an instance of the maximum log likelihood model).
-
-        - The non-linear search used to perform the model fit.
-
-        The `ResultImaging` object contains a number of methods which use the above objects to create the max
-        log likelihood galaxies `FitImaging`, adapt-galaxy images,etc.
-
-        Parameters
-        ----------
-        samples
-            A PyAutoFit object which contains the samples of the non-linear search, for example the chains of an MCMC
-            run of samples of the nested sampler.
-        search
-            The non-linear search used to perform this model-fit.
-
-        Returns
-        -------
-        ResultImaging
-            The result of fitting the model to the imaging dataset, via a non-linear search.
-        """
-        return self.Result(
-            samples_summary=samples_summary,
-            paths=paths,
-            samples=samples,
-            search_internal=search_internal,
-            analysis=self,
-        )
-
-    def profile_log_likelihood_function(
-        self, instance: af.ModelInstance, paths: Optional[af.DirectoryPaths] = None
-    ) -> Tuple[Dict, Dict]:
-        """
-        This function is optionally called throughout a model-fit to profile the log likelihood function.
-
-        All function calls inside the `log_likelihood_function` that are decorated with the `profile_func` are timed
-        with their times stored in a dictionary called the `run_time_dict`.
-
-        An `info_dict` is also created which stores information on aspects of the model and dataset that dictate
-        run times, so the profiled times can be interpreted with this context.
-
-        The results of this profiling are then output to hard-disk in the `prefiling` folder of the model-fit results,
-        which they can be inspected to ensure run-times are as expected.
-
-        Parameters
-        ----------
-        instance
-            An instance of the model that is being fitted to the data by this analysis (whose parameters have been set
-            via a non-linear search).
-        paths
-            The paths object which manages all paths, e.g. where the non-linear search outputs are stored,
-            visualization and the pickled objects used by the aggregator output by this function.
-
-        Returns
-        -------
-        Two dictionaries, the profiling dictionary and info dictionary, which contain the profiling times of the
-        `log_likelihood_function` and information on the model and dataset used to perform the profiling.
-        """
-
-        if isinstance(paths, af.DatabasePaths):
-            return
-
-        run_time_dict = {}
-        info_dict = {}
-
-        repeats = conf.instance["general"]["profiling"]["repeats"]
-        info_dict["repeats"] = repeats
-
-        # Ensure numba functions are compiled before profiling begins.
-
-        fit = self.fit_from(instance=instance)
-        fit.figure_of_merit
-
-        start = time.time()
-
-        for _ in range(repeats):
-            try:
-                fit = self.fit_from(instance=instance)
-                fit.figure_of_merit
-            except Exception:
-                logger.info(
-                    "Profiling failed. Returning without outputting information."
-                )
-                return
-
-        fit_time = (time.time() - start) / repeats
-
-        run_time_dict["fit_time"] = fit_time
-
-        fit = self.fit_from(instance=instance, run_time_dict=run_time_dict)
-        fit.figure_of_merit
-
-        try:
-<<<<<<< HEAD
-            info_dict["image_pixels"] = self.dataset.grids.uniform.shape_slim
-            info_dict["sub_total_light_profiles"] = (
-                self.dataset.grids.uniform.over_sampler.sub_total
-            )
-=======
-            info_dict["image_pixels"] = self.dataset.grids.lp.shape_slim
-            info_dict[
-                "sub_total_light_profiles"
-            ] = self.dataset.grids.lp.over_sampler.sub_total
->>>>>>> 342b9782
-        except AttributeError:
-            pass
-
-        if fit.model_obj.has(cls=aa.Pixelization):
-            info_dict["use_w_tilde"] = fit.inversion.settings.use_w_tilde
-            try:
-                info_dict["sub_total_pixelization"] = (
-                    self.dataset.grids.pixelization.over_sampler.sub_total
-                )
-            except AttributeError:
-                pass
-            info_dict["use_positive_only_solver"] = (
-                fit.inversion.settings.use_positive_only_solver
-            )
-            info_dict["force_edge_pixels_to_zeros"] = (
-                fit.inversion.settings.force_edge_pixels_to_zeros
-            )
-            info_dict["use_w_tilde_numpy"] = fit.inversion.settings.use_w_tilde_numpy
-            info_dict["source_pixels"] = len(fit.inversion.reconstruction)
-
-            if hasattr(fit.inversion, "w_tilde"):
-                info_dict["w_tilde_curvature_preload_size"] = (
-                    fit.inversion.w_tilde.curvature_preload.shape[0]
-                )
-
-        self.output_profiling_info(
-            paths=paths, run_time_dict=run_time_dict, info_dict=info_dict
-        )
-
-        return run_time_dict, info_dict
-
-    def output_profiling_info(
-        self, paths: Optional[af.DirectoryPaths], run_time_dict: Dict, info_dict: Dict
-    ):
-        """
-        Output the log likelihood function profiling information to hard-disk as a json file.
-
-        This function is separate from the `profile_log_likelihood_function` function above such that it can be
-        called by children `Analysis` classes that profile additional aspects of the model-fit and therefore add
-        extra information to the `run_time_dict` and `info_dict`.
-
-        Parameters
-        ----------
-        paths
-            The paths object which manages all paths, e.g. where the non-linear search outputs are stored,
-            visualization and the pickled objects used by the aggregator output by this function.
-        run_time_dict
-            A dictionary containing the profiling times of the functions called by the `log_likelihood_function`.
-        info_dict
-            A dictionary containing information on the model and dataset used to perform the profiling, where these
-            settings typically control the overall run-time.
-        """
-
-        if paths is None:
-            return
-
-        os.makedirs(paths.profile_path, exist_ok=True)
-
-        with open(path.join(paths.profile_path, "run_time_dict.json"), "w+") as f:
-            json.dump(run_time_dict, f, indent=4)
-
-        with open(path.join(paths.profile_path, "info_dict.json"), "w+") as f:
-            json.dump(info_dict, f, indent=4)
+import json
+import logging
+from typing import Dict, List, Optional, Tuple, Union
+from os import path
+import os
+import time
+
+from autoconf import conf
+import autofit as af
+import autoarray as aa
+
+from autogalaxy.galaxy.galaxy import Galaxy
+from autogalaxy.galaxy.galaxies import Galaxies
+from autogalaxy.cosmology.lensing import LensingCosmology
+from autogalaxy.cosmology.wrap import Planck15
+
+logger = logging.getLogger(__name__)
+
+logger.setLevel(level="INFO")
+
+
+class Analysis(af.Analysis):
+    def __init__(self, cosmology: LensingCosmology = Planck15):
+        """
+        Fits a model to a dataset via a non-linear search.
+
+        This abstract Analysis class for all model-fits which fit galaxies, but does not perform a model-fit by
+        itself (and is therefore only inherited from).
+
+        This class stores the Cosmology used for the analysis and adapt images used for certain model classes.
+
+        Parameters
+        ----------
+        cosmology
+            The Cosmology assumed for this analysis.
+        """
+        self.cosmology = cosmology
+
+    def galaxies_via_instance_from(
+        self, instance: af.ModelInstance, run_time_dict: Optional[Dict] = None
+    ) -> List[Galaxy]:
+        """
+        Create a list of galaxies from a model instance, which is used to fit the dataset.
+
+        The instance may only contain galaxies, in which case this function is redundant. However, if extra galaxies
+        are included, the instance will contain both galaxies and extra galaxies, and they should be added to create
+        the single list of galaxies used to fit the dataset.
+
+        Parameters
+        ----------
+        instance
+            An instance of the model that is fitted to the data by this analysis (whose parameters may have been set
+            via a non-linear search).
+
+        Returns
+        -------
+        A list of galaxies that is used to then fit the dataset.
+        """
+        if hasattr(instance, "extra_galaxies"):
+            if getattr(instance, "extra_galaxies", None) is not None:
+                return Galaxies(
+                    galaxies=instance.galaxies + instance.extra_galaxies,
+                    run_time_dict=run_time_dict,
+                )
+
+        return Galaxies(galaxies=instance.galaxies, run_time_dict=run_time_dict)
+
+    def dataset_model_via_instance_from(
+        self, instance: af.ModelInstance
+    ) -> aa.DatasetModel:
+        """
+        Create a dataset model from a model instance, which is used to fit the dataset.
+
+        Parameters
+        ----------
+        instance
+            An instance of the model that is fitted to the data by this analysis (whose parameters may have been set
+            via a non-linear search).
+
+        Returns
+        -------
+        A dataset_model that is used to then fit the dataset.
+        """
+        if hasattr(instance, "dataset_model"):
+            return instance.dataset_model
+
+    def make_result(
+        self,
+        samples_summary: af.SamplesSummary,
+        paths: af.AbstractPaths,
+        samples: Optional[af.SamplesPDF] = None,
+        search_internal: Optional[object] = None,
+        analysis: Optional[af.Analysis] = None,
+    ) -> af.Result:
+        """
+        After the non-linear search is complete create its `Result`, which includes:
+
+        - The samples of the non-linear search (E.g. MCMC chains, nested sampling samples) which are used to compute
+          the maximum likelihood model, posteriors and other properties.
+
+        - The model used to fit the data, which uses the samples to create specific instances of the model (e.g.
+          an instance of the maximum log likelihood model).
+
+        - The non-linear search used to perform the model fit.
+
+        The `ResultImaging` object contains a number of methods which use the above objects to create the max
+        log likelihood galaxies `FitImaging`, adapt-galaxy images,etc.
+
+        Parameters
+        ----------
+        samples
+            A PyAutoFit object which contains the samples of the non-linear search, for example the chains of an MCMC
+            run of samples of the nested sampler.
+        search
+            The non-linear search used to perform this model-fit.
+
+        Returns
+        -------
+        ResultImaging
+            The result of fitting the model to the imaging dataset, via a non-linear search.
+        """
+        return self.Result(
+            samples_summary=samples_summary,
+            paths=paths,
+            samples=samples,
+            search_internal=search_internal,
+            analysis=self,
+        )
+
+    def profile_log_likelihood_function(
+        self, instance: af.ModelInstance, paths: Optional[af.DirectoryPaths] = None
+    ) -> Tuple[Dict, Dict]:
+        """
+        This function is optionally called throughout a model-fit to profile the log likelihood function.
+
+        All function calls inside the `log_likelihood_function` that are decorated with the `profile_func` are timed
+        with their times stored in a dictionary called the `run_time_dict`.
+
+        An `info_dict` is also created which stores information on aspects of the model and dataset that dictate
+        run times, so the profiled times can be interpreted with this context.
+
+        The results of this profiling are then output to hard-disk in the `profiling` folder of the model-fit results,
+        which they can be inspected to ensure run-times are as expected.
+
+        Parameters
+        ----------
+        instance
+            An instance of the model that is being fitted to the data by this analysis (whose parameters have been set
+            via a non-linear search).
+        paths
+            The paths object which manages all paths, e.g. where the non-linear search outputs are stored,
+            visualization and the pickled objects used by the aggregator output by this function.
+
+        Returns
+        -------
+        Two dictionaries, the profiling dictionary and info dictionary, which contain the profiling times of the
+        `log_likelihood_function` and information on the model and dataset used to perform the profiling.
+        """
+
+        if isinstance(paths, af.DatabasePaths):
+            return
+
+        run_time_dict = {}
+        info_dict = {}
+
+        repeats = conf.instance["general"]["profiling"]["repeats"]
+        info_dict["repeats"] = repeats
+
+        # Ensure numba functions are compiled before profiling begins.
+
+        fit = self.fit_from(instance=instance)
+        fit.figure_of_merit
+
+        start = time.time()
+
+        for _ in range(repeats):
+            try:
+                fit = self.fit_from(instance=instance)
+                fit.figure_of_merit
+            except Exception:
+                logger.info(
+                    "Profiling failed. Returning without outputting information."
+                )
+                return
+
+        fit_time = (time.time() - start) / repeats
+
+        run_time_dict["fit_time"] = fit_time
+
+        fit = self.fit_from(instance=instance, run_time_dict=run_time_dict)
+        fit.figure_of_merit
+
+        try:
+            info_dict["image_pixels"] = self.dataset.grids.lp.shape_slim
+            info_dict[
+                "sub_total_light_profiles"
+            ] = self.dataset.grids.lp.over_sampler.sub_total
+        except AttributeError:
+            pass
+
+        if fit.model_obj.has(cls=aa.Pixelization):
+            info_dict["use_w_tilde"] = fit.inversion.settings.use_w_tilde
+            try:
+                info_dict[
+                    "sub_total_pixelization"
+                ] = self.dataset.grids.pixelization.over_sampler.sub_total
+            except AttributeError:
+                pass
+            info_dict["use_positive_only_solver"] = (
+                fit.inversion.settings.use_positive_only_solver
+            )
+            info_dict["force_edge_pixels_to_zeros"] = (
+                fit.inversion.settings.force_edge_pixels_to_zeros
+            )
+            info_dict["use_w_tilde_numpy"] = fit.inversion.settings.use_w_tilde_numpy
+            info_dict["source_pixels"] = len(fit.inversion.reconstruction)
+
+            if hasattr(fit.inversion, "w_tilde"):
+                info_dict["w_tilde_curvature_preload_size"] = (
+                    fit.inversion.w_tilde.curvature_preload.shape[0]
+                )
+
+        self.output_profiling_info(
+            paths=paths, run_time_dict=run_time_dict, info_dict=info_dict
+        )
+
+        return run_time_dict, info_dict
+
+    def output_profiling_info(
+        self, paths: Optional[af.DirectoryPaths], run_time_dict: Dict, info_dict: Dict
+    ):
+        """
+        Output the log likelihood function profiling information to hard-disk as a json file.
+
+        This function is separate from the `profile_log_likelihood_function` function above such that it can be
+        called by children `Analysis` classes that profile additional aspects of the model-fit and therefore add
+        extra information to the `run_time_dict` and `info_dict`.
+
+        Parameters
+        ----------
+        paths
+            The paths object which manages all paths, e.g. where the non-linear search outputs are stored,
+            visualization and the pickled objects used by the aggregator output by this function.
+        run_time_dict
+            A dictionary containing the profiling times of the functions called by the `log_likelihood_function`.
+        info_dict
+            A dictionary containing information on the model and dataset used to perform the profiling, where these
+            settings typically control the overall run-time.
+        """
+
+        if paths is None:
+            return
+
+        os.makedirs(paths.profile_path, exist_ok=True)
+
+        with open(path.join(paths.profile_path, "run_time_dict.json"), "w+") as f:
+            json.dump(run_time_dict, f, indent=4)
+
+        with open(path.join(paths.profile_path, "info_dict.json"), "w+") as f:
+            json.dump(info_dict, f, indent=4)