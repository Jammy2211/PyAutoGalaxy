--- conflicted
+++ resolved
@@ -1,130 +1,129 @@
-import numpy as np
-from typing import Tuple
-from autogalaxy.convert import multipole_comps_from, multipole_k_m_and_phi_m_from
-
-
-from autogalaxy.ellipse.ellipse.ellipse import Ellipse
-
-
-class EllipseMultipole:
-    def __init__(
-        self,
-        m=4,
-        multipole_comps: Tuple[float, float] = (0.0, 0.0),
-    ):
-        """
-        class representing the multipole of an ellispe with, which is used to perform ellipse fitting to
-        2D data (e.g. an image).
-
-        The multipole is added to the (y,x) coordinates of an ellipse that are already computed via the `Ellipse` class.
-
-        The addition of the multipole is performed as follows:
-
-        :math: r_m = \sum_{i=1}^{m} \left( a_i \cos(i(\theta - \phi)) + b_i \sin(i(\theta - \phi)) \right)
-        :math: y_m = r_m \sin(\theta)
-        :math: x_m = r_m \cos(\theta)
-
-        Where:
-
-        m = The order of the multipole.
-        r = The radial coordinate of the ellipse perturbed by the multipole.
-        \phi = The angle of the ellipse.
-        a = The amplitude of the cosine term of the multipole.
-        b = The amplitude of the sine term of the multipole.
-        y = The y-coordinate of the ellipse perturbed by the multipole.
-        x = The x-coordinate of the ellipse perturbed by the multipole.
-        """
-
-        self.m = m
-        self.multipole_comps = multipole_comps
-
-    def points_perturbed_from(
-        self, pixel_scale, points, ellipse: Ellipse, n_i: int = 0
-    ) -> np.ndarray:
-        """
-        Returns the (y,x) coordinates of the input points, which are perturbed by the multipole of the ellipse.
-
-        Parameters
-        ----------
-        pixel_scale
-            The pixel scale of the data that the ellipse is fitted to and interpolated over.
-        points
-            The (y,x) coordinates of the ellipse that are perturbed by the multipole.
-        ellipse
-            The ellipse that is perturbed by the multipole, which is used to compute the angles of the ellipse.
-
-        Returns
-        -------
-        The (y,x) coordinates of the input points, which are perturbed by the multipole.
-        """
-
-        # 1) compute cartesian (polar) angle
-        theta = np.arctan2(points[:,0], points[:,1])  # <- true polar angle
-
-        # 2) multipole in that same frame
-        delta_theta = self.m * (theta - ellipse.angle_radians)
-        radial = (
-                self.multipole_comps[1] * np.cos(delta_theta)
-                + self.multipole_comps[0] * np.sin(delta_theta)
-        )
-
-        # 3) perturb along the true radial direction
-        x = points[:, 1] + radial * np.cos(theta)
-        y = points[:, 0] + radial * np.sin(theta)
-
-<<<<<<< HEAD
-        return np.stack((y, x), axis=-1)
-
-=======
-        return np.stack(arrays=(y, x), axis=-1)
-
-class EllipseMultipoleRelative(EllipseMultipole):
-    def __init__(
-        self,
-        m=4,
-        input_multipole_comps: Tuple[float, float] = (0.0, 0.0),
-        major_axis=1.,
-    ):
-        self.input_multipole_comps = input_multipole_comps
-        k, phi = multipole_k_m_and_phi_m_from(multipole_comps=input_multipole_comps, m=m)
-        k_adjusted = k*major_axis
-
-        adjusted_multipole_comps = multipole_comps_from(k_adjusted, phi, m)
-
-        super().__init__(m, adjusted_multipole_comps)
-
-        self.adjusted_multipole_comps = adjusted_multipole_comps
-        self.m = m
-
-    def points_perturbed_from(
-        self, pixel_scale, points, ellipse: Ellipse, n_i: int = 0
-    ) -> np.ndarray:
-        """
-        Returns the (y,x) coordinates of the input points, which are perturbed by the multipole of the ellipse.
-
-        Parameters
-        ----------
-        pixel_scale
-            The pixel scale of the data that the ellipse is fitted to and interpolated over.
-        points
-            The (y,x) coordinates of the ellipse that are perturbed by the multipole.
-        ellipse
-            The ellipse that is perturbed by the multipole, which is used to compute the angles of the ellipse.
-
-        Returns
-        -------
-        The (y,x) coordinates of the input points, which are perturbed by the multipole.
-        """
-
-        angles = ellipse.angles_from_x0_from(pixel_scale=pixel_scale, n_i=n_i)
-
-        radial = np.add(
-            self.adjusted_multipole_comps[1] * np.cos(self.m * (angles - ellipse.angle_radians)),
-            self.adjusted_multipole_comps[0] * np.sin(self.m * (angles - ellipse.angle_radians)),
-        )
-
-        x = points[:, 1] + (radial * np.cos(angles))
-        y = points[:, 0] + (radial * np.sin(angles))
-
-        return np.stack(arrays=(y, x), axis=-1)
->>>>>>> 50fcfef1
+import numpy as np
+from typing import Tuple
+from autogalaxy.convert import multipole_comps_from, multipole_k_m_and_phi_m_from
+
+
+from autogalaxy.ellipse.ellipse.ellipse import Ellipse
+
+
+class EllipseMultipole:
+    def __init__(
+        self,
+        m=4,
+        multipole_comps: Tuple[float, float] = (0.0, 0.0),
+    ):
+        """
+        class representing the multipole of an ellispe with, which is used to perform ellipse fitting to
+        2D data (e.g. an image).
+
+        The multipole is added to the (y,x) coordinates of an ellipse that are already computed via the `Ellipse` class.
+
+        The addition of the multipole is performed as follows:
+
+        :math: r_m = \sum_{i=1}^{m} \left( a_i \cos(i(\theta - \phi)) + b_i \sin(i(\theta - \phi)) \right)
+        :math: y_m = r_m \sin(\theta)
+        :math: x_m = r_m \cos(\theta)
+
+        Where:
+
+        m = The order of the multipole.
+        r = The radial coordinate of the ellipse perturbed by the multipole.
+        \phi = The angle of the ellipse.
+        a = The amplitude of the cosine term of the multipole.
+        b = The amplitude of the sine term of the multipole.
+        y = The y-coordinate of the ellipse perturbed by the multipole.
+        x = The x-coordinate of the ellipse perturbed by the multipole.
+        """
+
+        self.m = m
+        self.multipole_comps = multipole_comps
+
+    def points_perturbed_from(
+        self, pixel_scale, points, ellipse: Ellipse, n_i: int = 0
+    ) -> np.ndarray:
+        """
+        Returns the (y,x) coordinates of the input points, which are perturbed by the multipole of the ellipse.
+
+        Parameters
+        ----------
+        pixel_scale
+            The pixel scale of the data that the ellipse is fitted to and interpolated over.
+        points
+            The (y,x) coordinates of the ellipse that are perturbed by the multipole.
+        ellipse
+            The ellipse that is perturbed by the multipole, which is used to compute the angles of the ellipse.
+
+        Returns
+        -------
+        The (y,x) coordinates of the input points, which are perturbed by the multipole.
+        """
+
+        # 1) compute cartesian (polar) angle
+        theta = np.arctan2(points[:,0], points[:,1])  # <- true polar angle
+
+        # 2) multipole in that same frame
+        delta_theta = self.m * (theta - ellipse.angle_radians)
+        radial = (
+                self.multipole_comps[1] * np.cos(delta_theta)
+                + self.multipole_comps[0] * np.sin(delta_theta)
+        )
+
+        # 3) perturb along the true radial direction
+        x = points[:, 1] + radial * np.cos(theta)
+        y = points[:, 0] + radial * np.sin(theta)
+
+        return np.stack((y, x), axis=-1)
+
+class EllipseMultipoleRelative(EllipseMultipole):
+    def __init__(
+        self,
+        m=4,
+        input_multipole_comps: Tuple[float, float] = (0.0, 0.0),
+        major_axis=1.,
+    ):
+        self.input_multipole_comps = input_multipole_comps
+        k, phi = multipole_k_m_and_phi_m_from(multipole_comps=input_multipole_comps, m=m)
+        k_adjusted = k*major_axis
+
+        adjusted_multipole_comps = multipole_comps_from(k_adjusted, phi, m)
+
+        super().__init__(m, adjusted_multipole_comps)
+
+        self.adjusted_multipole_comps = adjusted_multipole_comps
+        self.m = m
+
+    def points_perturbed_from(
+        self, pixel_scale, points, ellipse: Ellipse, n_i: int = 0
+    ) -> np.ndarray:
+        """
+        Returns the (y,x) coordinates of the input points, which are perturbed by the multipole of the ellipse.
+
+        Parameters
+        ----------
+        pixel_scale
+            The pixel scale of the data that the ellipse is fitted to and interpolated over.
+        points
+            The (y,x) coordinates of the ellipse that are perturbed by the multipole.
+        ellipse
+            The ellipse that is perturbed by the multipole, which is used to compute the angles of the ellipse.
+
+        Returns
+        -------
+        The (y,x) coordinates of the input points, which are perturbed by the multipole.
+        """
+
+        # 1) compute cartesian (polar) angle
+        theta = np.arctan2(points[:,0], points[:,1])  # <- true polar angle
+
+        # 2) multipole in that same frame
+        delta_theta = self.m * (theta - ellipse.angle_radians)
+        radial = (
+                self.adjusted_multipole_comps[1] * np.cos(delta_theta)
+                + self.adjusted_multipole_comps[0] * np.sin(delta_theta)
+        )
+
+        # 3) perturb along the true radial direction
+        x = points[:, 1] + radial * np.cos(theta)
+        y = points[:, 0] + radial * np.sin(theta)
+
+        return np.stack((y, x), axis=-1)